--- conflicted
+++ resolved
@@ -29,11 +29,7 @@
     "@types/clipboard": "^2.0.1",
     "@types/pluralize": "0.0.29",
     "babel-eslint": "^10.0.2",
-<<<<<<< HEAD
-    "babel-plugin-dynamic-import-amd": "github:holyzfy/babel-plugin-dynamic-import-amd",
-=======
     "babel-plugin-dynamic-import-amd": "github:holyzfy/babel-plugin-dynamic-import-amd#1bbaf86d4472c2eef0fc01f3199d637a4b6c51e2",
->>>>>>> f05ad790
     "chai": "^4.2.0",
     "domReady": "github:requirejs/domReady#d85bdc38a6df868ead52ab3e80715aaf60e68765",
     "eslint": "^6.1.0",
