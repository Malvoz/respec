{
  "name": "respec",
  "version": "12.0.4",
  "license": "W3C",
  "description": "A technical specification pre-processor.",
  "engines": {
    "node": ">=5"
  },
  "bin": {
    "respec2html": "./tools/respec2html.js"
  },
  "repository": {
    "type": "git",
    "url": "git://github.com/w3c/respec.git"
  },
  "author": "Robin Berjon",
  "devDependencies": {
    "babel-cli": "^6.24.1",
    "babel-plugin-transform-async-to-generator": "^6.24.1",
    "babel-plugin-transform-es2015-modules-amd": "^6.24.1",
    "babel-preset-env": "^1.4.0",
    "chai": "^3.5.0",
    "clipboard": "^1.6.1",
    "domReady": "github:requirejs/domReady",
    "glob": "^7.1.1",
    "handlebars": "^4.0.8",
    "http-server": "^0.10.0",
    "jasmine-core": "^2.6.1",
    "jasmine-reporters": "^2.2.1",
    "jquery": "^3.2.1",
    "js-beautify": "^1.6.14",
    "jscs": "^3.0.7",
    "jshint": "^2.9.4",
    "karma": "^1.7.0",
    "karma-chrome-launcher": "^2.1.1",
    "karma-detect-browsers": "^2.2.5",
    "karma-edge-launcher": "^0.4.1",
    "karma-firefox-launcher": "^1.0.1",
    "karma-jasmine": "^1.1.0",
    "karma-mocha": "^1.3.0",
    "karma-mocha-reporter": "^2.2.3",
    "karma-opera-launcher": "^1.0.0",
    "karma-requirejs": "^1.1.0",
    "karma-safari-launcher": "^1.0.0",
    "karma-safaritechpreview-launcher": "0.0.5",
    "karma-verbose-summary-reporter": "0.0.1",
    "mocha": "^3.4.1",
    "moment": "^2.18.1",
    "requirejs": "^2.3.3",
    "text": "github:requirejs/text",
    "uglify-es": "^3.0.8",
    "webidl2": "^3.0.1",
    "whatwg-fetch": "^2.0.3"
  },
  "scripts": {
    "babel:build": "babel src -d js --source-maps",
    "babel:watch": "babel src -d js --watch --source-maps",
<<<<<<< HEAD
    "build": "npm run hb:build && npm run build:highlight && npm run babel:build && npm run copydeps && npm run build:respec-w3c-common",
    "build:geo": "npm run hb:build-geo && npm run build:highlight && npm run babel:build && npm run copydeps && node ./tools/builder.js --profile=geonovum",
    "build:highlight": "hljs -n --output js/deps/ xml javascript css http markdown json abnf; mv -f js/deps/highlight.pack.js js/deps/highlight.js",
=======
>>>>>>> ca2e8b09
    "build:respec-w3c-common": "./tools/builder.js --profile=w3c-common",
    "build": "npm run copydeps; npm run hb:build; npm run highlight:build; npm run babel:build; npm run build:respec-w3c-common",
    "copydeps": "node ./tools/copydeps.js",
    "handlebars": "handlebars",
    "hb:build": "node ./tools/expandpaths.js -a js/*/templates/*.html js/*/templates/*.css js/core/templates/webidl-contiguous/*.html | xargs handlebars -f js/templates.js",
<<<<<<< HEAD
    "hb:build-geo": "node ./tools/expandpaths.js -a js/geonovum/templates/*.html js/geonovum/templates/*.css | xargs handlebars -f js/templates.js",
    "jscs": "jscs --esnext tests tools",
=======
    "highlight:build": "hljs -n --output js/deps/ xml javascript css http markdown json abnf; mv -f js/deps/highlight.pack.js js/deps/highlight.js",
>>>>>>> ca2e8b09
    "jscs:fix": "jscs --esnext --fix tests",
    "jscs": "jscs --esnext tests tools",
    "jshint": "jshint karma.conf.js",
    "karma": "karma start --single-run",
    "prepublish": "npm run build",
    "pretest": "npm run jshint; npm run jscs",
    "server": "npm start",
    "snyk-protect": "snyk protect",
    "start": "http-server",
    "test:build": "mocha ./tests/test-build.js",
    "test:headless": "node ./tests/headless.js",
    "test:karma": "npm run karma"
  },
  "dependencies": {
    "colors": "^1.1.2",
    "command-line-args": "^4.0.4",
    "command-line-usage": "^4.0.0",
    "epipebomb": "^1.0.0",
    "express": "^4.15.2",
    "fs-extra": "^3.0.1",
    "highlight.js": "github:marcoscaceres/highlight.js",
    "hyperhtml": "^0.11.0",
    "loading-indicator": "^2.0.0",
    "marcosc-async": "^4.0.3",
    "marked": "^0.3.6",
    "nightmare": "^2.10.0",
    "prompt": "^1.0.0",
    "snyk": "^1.30.1"
  },
  "snyk": true
}<|MERGE_RESOLUTION|>--- conflicted
+++ resolved
@@ -55,23 +55,14 @@
   "scripts": {
     "babel:build": "babel src -d js --source-maps",
     "babel:watch": "babel src -d js --watch --source-maps",
-<<<<<<< HEAD
-    "build": "npm run hb:build && npm run build:highlight && npm run babel:build && npm run copydeps && npm run build:respec-w3c-common",
-    "build:geo": "npm run hb:build-geo && npm run build:highlight && npm run babel:build && npm run copydeps && node ./tools/builder.js --profile=geonovum",
-    "build:highlight": "hljs -n --output js/deps/ xml javascript css http markdown json abnf; mv -f js/deps/highlight.pack.js js/deps/highlight.js",
-=======
->>>>>>> ca2e8b09
+    "build:geo": "npm run copydeps && npm run hb:build-geo && npm run highlight:build && npm run babel:build && node ./tools/builder.js --profile=geonovum",
     "build:respec-w3c-common": "./tools/builder.js --profile=w3c-common",
     "build": "npm run copydeps; npm run hb:build; npm run highlight:build; npm run babel:build; npm run build:respec-w3c-common",
     "copydeps": "node ./tools/copydeps.js",
     "handlebars": "handlebars",
+    "hb:build-geo": "node ./tools/expandpaths.js -a js/geonovum/templates/*.html js/geonovum/templates/*.css | xargs handlebars -f js/templates.js",
     "hb:build": "node ./tools/expandpaths.js -a js/*/templates/*.html js/*/templates/*.css js/core/templates/webidl-contiguous/*.html | xargs handlebars -f js/templates.js",
-<<<<<<< HEAD
-    "hb:build-geo": "node ./tools/expandpaths.js -a js/geonovum/templates/*.html js/geonovum/templates/*.css | xargs handlebars -f js/templates.js",
-    "jscs": "jscs --esnext tests tools",
-=======
     "highlight:build": "hljs -n --output js/deps/ xml javascript css http markdown json abnf; mv -f js/deps/highlight.pack.js js/deps/highlight.js",
->>>>>>> ca2e8b09
     "jscs:fix": "jscs --esnext --fix tests",
     "jscs": "jscs --esnext tests tools",
     "jshint": "jshint karma.conf.js",
