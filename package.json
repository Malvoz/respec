--- conflicted
+++ resolved
@@ -61,12 +61,8 @@
     "copydeps": "node ./tools/copydeps.js",
     "handlebars": "handlebars",
     "hb:build": "node ./tools/expandpaths.js -a js/*/templates/*.html js/*/templates/*.css js/core/templates/webidl-contiguous/*.html | xargs handlebars -f js/templates.js",
-<<<<<<< HEAD
     "hb:build-geo": "node ./tools/expandpaths.js -a js/geonovum/templates/*.html js/geonovum/templates/*.css | xargs handlebars -f js/templates.js",
-    "jscs": "jscs --esnext tests tools js/w3c/linter.js",
-=======
     "jscs": "jscs --esnext tests tools",
->>>>>>> bd490456
     "jscs:fix": "jscs --esnext --fix tests",
     "jshint": "jshint karma.conf.js tests tools",
     "karma": "karma start --single-run",
