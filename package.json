--- conflicted
+++ resolved
@@ -55,14 +55,9 @@
   "scripts": {
     "babel:build": "babel src -d js --source-maps",
     "babel:watch": "babel src -d js --watch --source-maps",
-<<<<<<< HEAD
     "build:geo": "npm run copydeps && npm run hb:build-geo && npm run highlight:build && npm run babel:build && node ./tools/builder.js --profile=geonovum",
-    "build:respec-w3c-common": "./tools/builder.js --profile=w3c-common",
-    "build": "npm run copydeps; npm run hb:build; npm run highlight:build; npm run babel:build; npm run build:respec-w3c-common",
-=======
     "build:respec-w3c-common": "node ./tools/builder.js --profile=w3c-common",
     "build": "npm run copydeps &&  npm run hb:build && npm run highlight:build && npm run babel:build && npm run build:respec-w3c-common",
->>>>>>> 8f99c39e
     "copydeps": "node ./tools/copydeps.js",
     "handlebars": "handlebars",
     "hb:build-geo": "node ./tools/expandpaths.js -a js/geonovum/templates/*.html js/geonovum/templates/*.css | xargs handlebars -f js/templates.js",
