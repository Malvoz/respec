// Module core/biblio
// Pre-processes bibliographic references
// Configuration:
//  - localBiblio: override or supplement the official biblio with your own.

/* jshint jquery: true */
import { biblioDB } from "./biblio-db.js";
import { createResourceHint } from "./utils.js";
import fetch from "./fetch.js";
import { pub } from "./pubsubhub.js";

// for backward compatibity
export { wireReference, stringifyReference } from "./render-biblio.js";

export const name = "core/biblio";

export class Biblio {
  constructor() {
    this.finished = new Promise(resolve => (this.finish = resolve));
    /** @type {Record<string, *>} */
    this.map = {};
  }

  /**
   * @param {string} key
   */
  async resolveRef(key) {
    await this.finished;
    if (!this.map.hasOwnProperty(key)) {
      return null;
    }
    const entry = this.map[key];
    if (entry.aliasOf) {
      return await this.resolveRef(entry.aliasOf);
    }
    return entry;
  }
}

const bibrefsURL = new URL("https://specref.herokuapp.com/bibrefs?refs=");

/**
 * Normative references take precedence over informative ones,
 * so any duplicates ones are removed from the informative set.
 */
function normalizeReferences(conf) {
  const normalizedNormativeRefs = new Set(
    [...conf.normativeReferences].map(key => key.toLowerCase())
  );
  Array.from(conf.informativeReferences)
    .filter(key => normalizedNormativeRefs.has(key.toLowerCase()))
    .forEach(redundantKey => conf.informativeReferences.delete(redundantKey));
}

function getRefKeys(conf) {
  return {
    informativeReferences: Array.from(conf.informativeReferences),
    normativeReferences: Array.from(conf.normativeReferences),
  };
}

/**
 * @param {Document} document
 */
function insertResourceHint(document) {
  const link = createResourceHint(
    {
      hint: "dns-prefetch",
      href: bibrefsURL.origin,
    },
    document
  );
  document.head.appendChild(link);
  return link;
}

// Opportunistically dns-prefetch to bibref server, as we don't know yet
// if we will actually need to download references yet.
const linkElement =
  typeof document !== "undefined" ? insertResourceHint(document) : undefined;

export async function updateFromNetwork(
  refs,
  options = { forceUpdate: false }
) {
  const refsToFetch = [...new Set(refs)].filter(ref => ref.trim());
  // Update database if needed, if we are online
  const offline = typeof navigator !== "undefined" && !navigator.onLine;
  if (!refsToFetch.length || offline) {
    return null;
  }
  let response;
  try {
    response = await fetch(bibrefsURL.href + refsToFetch.join(","));
  } catch (err) {
    console.error(err);
    return null;
  }
  if ((!options.forceUpdate && !response.ok) || response.status !== 200) {
    return null;
  }
  const data = await response.json();
  try {
    await biblioDB.addAll(data);
  } catch (err) {
    console.error(err);
  }
  return data;
}

/**
 * @param {import("../respec-document.js").RespecDocument} respecDoc
 */
export default async function({ document, configuration: conf, biblio }) {
  if (!linkElement) {
    insertResourceHint(document);
  }
  if (!conf.localBiblio) {
    conf.localBiblio = {};
  }
  if (conf.biblio) {
    let msg = "Overriding `.biblio` in config. Please use ";
    msg += "`.localBiblio` for custom biblio entries.";
    pub("warn", msg);
  }
  conf.biblio = biblio.map;
  const localAliases = Array.from(Object.keys(conf.localBiblio))
    .filter(key => conf.localBiblio[key].hasOwnProperty("aliasOf"))
    .map(key => conf.localBiblio[key].aliasOf);
  normalizeReferences(conf);
  const allRefs = getRefKeys(conf);
  const neededRefs = allRefs.normativeReferences
    .concat(allRefs.informativeReferences)
    // Filter, as to not go to network for local refs
    .filter(key => !conf.localBiblio.hasOwnProperty(key))
    // but include local aliases, in case they refer to external specs
    .concat(localAliases)
    // remove duplicates
    .reduce((collector, item) => {
      if (collector.indexOf(item) === -1) {
        collector.push(item);
      }
      return collector;
    }, [])
    .sort();
  const idbRefs = [];

  // See if we have them in IDB
  try {
    await biblioDB.ready; // can throw
    const promisesToFind = neededRefs.map(async id => ({
      id,
      data: await biblioDB.find(id),
    }));
    idbRefs.push(...(await Promise.all(promisesToFind)));
  } catch (err) {
    // IndexedDB died, so we need to go to the network for all
    // references
    idbRefs.push(...neededRefs.map(id => ({ id, data: null })));
    console.warn(err);
  }
  const split = { hasData: [], noData: [] };
  idbRefs.forEach(ref => {
    (ref.data ? split.hasData : split.noData).push(ref);
  });
  split.hasData.forEach(ref => {
    biblio.map[ref.id] = ref.data;
  });
  const externalRefs = split.noData.map(item => item.id);
  if (externalRefs.length) {
    // Going to the network for refs we don't have
    const data = await updateFromNetwork(externalRefs, { forceUpdate: true });
    Object.assign(biblio.map, data);
  }
<<<<<<< HEAD
  Object.assign(biblio.map, conf.localBiblio);
  await updateFromNetwork(neededRefs);
  biblio.finish();
=======
  Object.assign(biblio, conf.localBiblio);
  finish();
>>>>>>> fea0ae5f
}<|MERGE_RESOLUTION|>--- conflicted
+++ resolved
@@ -172,12 +172,6 @@
     const data = await updateFromNetwork(externalRefs, { forceUpdate: true });
     Object.assign(biblio.map, data);
   }
-<<<<<<< HEAD
   Object.assign(biblio.map, conf.localBiblio);
-  await updateFromNetwork(neededRefs);
   biblio.finish();
-=======
-  Object.assign(biblio, conf.localBiblio);
-  finish();
->>>>>>> fea0ae5f
 }