--- conflicted
+++ resolved
@@ -6,18 +6,11 @@
  * That is, elements that have a "removeOnSave" css class.
  */
 
-<<<<<<< HEAD
-import { expose } from "./expose-modules";
-import html from "../../js/html-template";
-import { pub } from "./pubsubhub";
-import { removeReSpec } from "./utils";
-import { version } from "../../js/respec-version";
-=======
 import { expose } from "./expose-modules.js";
-import hyperHTML from "hyperhtml";
+import html from "../../js/html-template.js";
 import { pub } from "./pubsubhub.js";
 import { removeReSpec } from "./utils.js";
->>>>>>> 3cf9db46
+import { version } from "../../js/respec-version.js";
 
 const mimeTypes = new Map([["text/html", "html"], ["application/xml", "xml"]]);
 
