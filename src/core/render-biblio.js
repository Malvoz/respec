// @ts-check
// Module core/render-biblio
// renders the biblio data pre-processed in core/biblio

import { addId } from "./utils.js";
import hyperHTML from "../../js/html-template.js";
import { pub } from "./pubsubhub.js";

export const name = "core/render-biblio";

const localizationStrings = {
  en: {
    info_references: "Informative references",
    norm_references: "Normative references",
    references: "References",
  },
  nl: {
    info_references: "Informatieve referenties",
    norm_references: "Normatieve referenties",
    references: "Referenties",
  },
  es: {
    info_references: "Referencias informativas",
    norm_references: "Referencias normativas",
    references: "Referencias",
  },
};

const REF_STATUSES = new Map([
  ["CR", "W3C Candidate Recommendation"],
  ["ED", "W3C Editor's Draft"],
  ["FPWD", "W3C First Public Working Draft"],
  ["LCWD", "W3C Last Call Working Draft"],
  ["NOTE", "W3C Note"],
  ["PER", "W3C Proposed Edited Recommendation"],
  ["PR", "W3C Proposed Recommendation"],
  ["REC", "W3C Recommendation"],
  ["WD", "W3C Working Draft"],
  ["WG-NOTE", "W3C Working Group Note"],
]);

const defaultsReference = Object.freeze({
  authors: [],
  date: "",
  href: "",
  publisher: "",
  status: "",
  title: "",
  etAl: false,
});

const endWithDot = endNormalizer(".");

/**
 * @param {import("../respec-document.js").RespecDocument} respecDoc
 */
export default function run({ document, configuration: conf, lang, biblio }) {
  const l10n = localizationStrings[lang];

  const informs = Array.from(conf.informativeReferences);
  const norms = Array.from(conf.normativeReferences);

  if (!informs.length && !norms.length && !conf.refNote) return;

  const refsec = hyperHTML`
    <section id='references' class='appendix'>
      <h2>${l10n.references}</h2>
      ${conf.refNote ? hyperHTML`<p>${conf.refNote}</p>` : ""}
    </section>`;

  for (const type of ["Normative", "Informative"]) {
    const refs = type === "Normative" ? norms : informs;
    if (!refs.length) continue;

    /** @type {HTMLElement} */
    const sec = hyperHTML`
      <section>
        <h3>${
          type === "Normative" ? l10n.norm_references : l10n.info_references
        }</h3>
      </section>`;
    addId(sec);

    const { goodRefs, badRefs } = refs
      .map(ref => toRefContent(ref, biblio))
      .reduce(
        (refObjects, ref) => {
          const refType = ref.refcontent ? "goodRefs" : "badRefs";
          refObjects[refType].push(ref);
          return refObjects;
        },
        { goodRefs: [], badRefs: [] }
      );

    const uniqueRefs = [
      ...goodRefs
        .reduce((uniqueRefs, ref) => {
          if (!uniqueRefs.has(ref.refcontent.id)) {
            // the condition ensures that only the first used [[TERM]]
            // shows up in #references section
            uniqueRefs.set(ref.refcontent.id, ref);
          }
          return uniqueRefs;
        }, new Map())
        .values(),
    ];

    const refsToShow = uniqueRefs
      .concat(badRefs)
      .sort((a, b) =>
        a.ref.toLocaleLowerCase().localeCompare(b.ref.toLocaleLowerCase())
      );

    sec.appendChild(hyperHTML`
      <dl class='bibliography'>
        ${refsToShow.map(showRef)}
      </dl>`);
    refsec.appendChild(sec);

    const aliases = getAliases(goodRefs);
    decorateInlineReference(document, uniqueRefs, aliases);
    warnBadRefs(document, badRefs);
  }

  document.body.appendChild(refsec);
}

/**
 * @typedef {object} BiblioRef
 * @property {string} ref
 * @property {*} refcontent
 *
 * returns refcontent and unique key for a reference among its aliases
 * and warns about circular references
 * @param {String} ref
 * @return {BiblioRef}
 */
function toRefContent(ref, biblio) {
  let refcontent = biblio[ref];
  let key = ref;
  const circular = new Set([key]);
  while (refcontent && refcontent.aliasOf) {
    if (circular.has(refcontent.aliasOf)) {
      refcontent = null;
      const msg = `Circular reference in biblio DB between [\`${ref}\`] and [\`${key}\`].`;
      pub("error", msg);
    } else {
      key = refcontent.aliasOf;
      refcontent = biblio[key];
      circular.add(key);
    }
  }
  if (refcontent && !refcontent.id) {
    refcontent.id = ref.toLowerCase();
  }
  return { ref, refcontent };
}

/**
 * Render an inline citation
 *
 * @param {String} ref the inline reference.
 * @return {DocumentFragment}
 */
export function renderInlineCitation(ref) {
  const key = ref.replace(/^(!|\?)/, "");
  const href = `#bib-${key.toLowerCase()}`;
  return hyperHTML`[<cite><a class="bibref" href="${href}">${key}</a></cite>]`;
}

/**
 * renders a reference
 */
function showRef({ ref, refcontent }) {
  const refId = `bib-${ref.toLowerCase()}`;
  if (refcontent) {
    return hyperHTML`
      <dt id="${refId}">[${ref}]</dt>
      <dd>${{ html: stringifyReference(refcontent) }}</dd>
    `;
  } else {
    return hyperHTML`
      <dt id="${refId}">[${ref}]</dt>
      <dd><em class="respec-offending-element">Reference not found.</em></dd>
    `;
  }
}

function endNormalizer(endStr) {
  return str => {
    const trimmed = str.trim();
    const result =
      !trimmed || trimmed.endsWith(endStr) ? trimmed : trimmed + endStr;
    return result;
  };
}

export function wireReference(rawRef, target = "_blank") {
  if (typeof rawRef !== "object") {
    throw new TypeError("Only modern object references are allowed");
  }
  const ref = Object.assign({}, defaultsReference, rawRef);
  const authors = ref.authors.join("; ") + (ref.etAl ? " et al" : "");
  const status = REF_STATUSES.get(ref.status) || ref.status;
  return hyperHTML`
    <cite>
      <a
        href="${ref.href}"
        target="${target}"
        rel="noopener noreferrer">
        ${ref.title.trim()}</a>.
    </cite>
    <span class="authors">
      ${endWithDot(authors)}
    </span>
    <span class="publisher">
      ${endWithDot(ref.publisher)}
    </span>
    <span class="pubDate">
      ${endWithDot(ref.date)}
    </span>
    <span class="pubStatus">
      ${endWithDot(status)}
    </span>
  `;
}

export function stringifyReference(ref) {
  if (typeof ref === "string") return ref;
  let output = `<cite>${ref.title}</cite>`;

  output = ref.href ? `<a href="${ref.href}">${output}</a>. ` : `${output}. `;

  if (ref.authors && ref.authors.length) {
    output += ref.authors.join("; ");
    if (ref.etAl) output += " et al";
    output += ". ";
  }
  if (ref.publisher) {
    output = `${output} ${endWithDot(ref.publisher)} `;
  }
  if (ref.date) output += `${ref.date}. `;
  if (ref.status) output += `${REF_STATUSES.get(ref.status) || ref.status}. `;
  if (ref.href) output += `URL: <a href="${ref.href}">${ref.href}</a>`;
  return output;
}

/**
 * get aliases for a reference "key"
<<<<<<< HEAD
 * @param {BiblioRef[]} refs
 * @return {Map<string, string[]>}
=======
>>>>>>> 657f3eaf
 */
function getAliases(refs) {
  return refs.reduce((aliases, ref) => {
    const key = ref.refcontent.id;
    const keys = !aliases.has(key)
      ? aliases.set(key, []).get(key)
      : aliases.get(key);
    keys.push(ref.ref);
    return aliases;
  }, new Map());
}

/**
 * fix biblio reference URLs
 * Add title attribute to references
<<<<<<< HEAD
 * @param {Document} document
 * @param {BiblioRef[]} refs
 * @param {Map<string, string[]>} aliases
 */
function decorateInlineReference(document, refs, aliases) {
=======
 */
function decorateInlineReference(refs, aliases) {
>>>>>>> 657f3eaf
  refs
    .map(({ ref, refcontent }) => {
      const refUrl = `#bib-${ref.toLowerCase()}`;
      const selectors = aliases
        .get(refcontent.id)
        .map(alias => `a.bibref[href="#bib-${alias.toLowerCase()}"]`)
        .join(",");
      const elems = document.querySelectorAll(selectors);
      return { refUrl, elems, refcontent };
    })
    .forEach(({ refUrl, elems, refcontent }) => {
      elems.forEach(a => {
        a.setAttribute("href", refUrl);
        a.setAttribute("title", refcontent.title);
      });
    });
}

/**
 * warn about bad references
<<<<<<< HEAD
 * @param {Document} document
 * @param {BiblioRef[]} badRefs
 */
function warnBadRefs(document, badRefs) {
=======
 */
function warnBadRefs(badRefs) {
>>>>>>> 657f3eaf
  badRefs.forEach(({ ref }) => {
    const badrefs = [
      ...document.querySelectorAll(
        `a.bibref[href="#bib-${ref.toLowerCase()}"]`
      ),
    ].filter(({ textContent: t }) => t.toLowerCase() === ref.toLowerCase());
    const msg = `Bad reference: [\`${ref}\`] (appears ${badrefs.length} times)`;
    pub("error", msg);
    console.warn("Bad references: ", badrefs);
  });
}<|MERGE_RESOLUTION|>--- conflicted
+++ resolved
@@ -247,11 +247,8 @@
 
 /**
  * get aliases for a reference "key"
-<<<<<<< HEAD
  * @param {BiblioRef[]} refs
  * @return {Map<string, string[]>}
-=======
->>>>>>> 657f3eaf
  */
 function getAliases(refs) {
   return refs.reduce((aliases, ref) => {
@@ -267,16 +264,11 @@
 /**
  * fix biblio reference URLs
  * Add title attribute to references
-<<<<<<< HEAD
  * @param {Document} document
  * @param {BiblioRef[]} refs
  * @param {Map<string, string[]>} aliases
  */
 function decorateInlineReference(document, refs, aliases) {
-=======
- */
-function decorateInlineReference(refs, aliases) {
->>>>>>> 657f3eaf
   refs
     .map(({ ref, refcontent }) => {
       const refUrl = `#bib-${ref.toLowerCase()}`;
@@ -297,15 +289,10 @@
 
 /**
  * warn about bad references
-<<<<<<< HEAD
  * @param {Document} document
  * @param {BiblioRef[]} badRefs
  */
 function warnBadRefs(document, badRefs) {
-=======
- */
-function warnBadRefs(badRefs) {
->>>>>>> 657f3eaf
   badRefs.forEach(({ ref }) => {
     const badrefs = [
       ...document.querySelectorAll(
