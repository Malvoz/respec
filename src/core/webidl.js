--- conflicted
+++ resolved
@@ -342,10 +342,6 @@
     if (parent) {
       elem.dataset.dfnFor = parent.dataset.title;
     }
-<<<<<<< HEAD
-    // Only register real definitions
-=======
->>>>>>> 92bdc7e8
     if (elem.localName === "dfn") {
       registerDefinition(elem, [title]);
     }
