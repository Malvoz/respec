--- conflicted
+++ resolved
@@ -206,20 +206,13 @@
     : [null, content];
   const processedContent = processInlineContent(text);
   const forContext = isFor ? norm(isFor) : null;
-<<<<<<< HEAD
-  return hyperHTML`<a
-    data-link-for="${forContext}"
-    data-xref-for="${forContext}"
-    data-lt="${linkingText}"
-    data-link-type="dfn">${processedContent}</a>`;
-=======
   return html`<a
     data-link-for="${forContext}"
     data-xref-for="${forContext}"
     data-lt="${linkingText}"
+    data-link-type="dfn"
     >${processedContent}</a
   >`;
->>>>>>> 33b7ec1d
 }
 
 function inlineCodeMatches(matched) {
