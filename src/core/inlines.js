--- conflicted
+++ resolved
@@ -50,17 +50,13 @@
 function inlineRefMatches(matched) {
   // slices "[[[" at the beginning and "]]]" at the end
   const ref = matched.slice(3, -3).trim();
-<<<<<<< HEAD
-  /** @type {HTMLAnchorElement} */
-  const nodeElement = hyperHTML`<a data-cite="${ref}"></a>`;
-  return nodeElement;
-=======
   if (!ref.startsWith("#")) {
     return hyperHTML`<a data-cite="${ref}"></a>`;
   }
   if (document.querySelector(ref)) {
     return hyperHTML`<a href="${ref}"></a>`;
   }
+  /** @type {HTMLElement} */
   const badReference = hyperHTML`<span>${matched}</span>`;
   showInlineError(
     badReference, // cite element
@@ -68,7 +64,6 @@
     `Please make sure there is element with id ${ref} in the document.`
   );
   return badReference;
->>>>>>> e3bb2079
 }
 
 /**
