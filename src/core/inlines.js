// @ts-check
// Module core/inlines
// Process all manners of inline information. These are done together despite it being
// seemingly a better idea to orthogonalise them. The issue is that processing text nodes
// is harder to orthogonalise, and in some browsers can also be particularly slow.
// Things that are recognised are <abbr>/<acronym> which when used once are applied
// throughout the document, [[REFERENCES]]/[[!REFERENCES]], {{{ IDL }}} and RFC2119 keywords.
// CONFIGURATION:
//  These options do not configure the behaviour of this module per se, rather this module
//  manipulates them (oftentimes being the only source to set them) so that other modules
//  may rely on them.
//  - normativeReferences: a map of normative reference identifiers.
//  - informativeReferences: a map of informative reference identifiers.
//  - respecRFC2119: a list of the number of times each RFC2119
//    key word was used.  NOTE: While each member is a counter, at this time
//    the counter is not used.
import {
  InsensitiveStringSet,
  getTextNodes,
  refTypeFromContext,
  showInlineWarning,
<<<<<<< HEAD
} from "./utils";
import hyperHTML from "../../js/html-template";
import { idlStringToHtml } from "./inline-idl-parser";
import { renderInlineCitation } from "./render-biblio";
=======
} from "./utils.js";
import hyperHTML from "hyperhtml";
import { idlStringToHtml } from "./inline-idl-parser.js";
import { renderInlineCitation } from "./render-biblio.js";
>>>>>>> 3cf9db46

export const name = "core/inlines";
export const rfc2119Usage = {};

/**
 * @param {string} matched
 * @return {HTMLElement}
 */
function inlineRFC2119Matches(matched) {
  const normalize = matched.split(/\s+/).join(" ");
  /** @type {HTMLElement} */
  const nodeElement = hyperHTML`<em class="rfc2119" title="${normalize}">${normalize}</em>`;
  // remember which ones were used
  rfc2119Usage[normalize] = true;
  return nodeElement;
}

/**
 * @param {string} matched
 * @return {HTMLElement}
 */
function inlineRefMatches(matched) {
  // slices "[[[" at the beginning and "]]]" at the end
  const ref = matched.slice(3, -3).trim();
  const nodeElement = hyperHTML`<a data-cite="${ref}"></a>`;
  return nodeElement;
}

/**
 * @param {string} matched
 */
function inlineXrefMatches(matched) {
  // slices "{{{" at the beginning and "}}}" at the end
  const ref = matched.slice(3, -3).trim();
  return ref.startsWith("\\")
    ? document.createTextNode(`{{{${ref.slice(1)}}}}`)
    : idlStringToHtml(ref);
}

/**
 * @param {string} matched
 * @param {Text} txt
 * @param {Object} conf
 * @return {Iterable<string | Node>}
 */
function inlineBibrefMatches(matched, txt, conf) {
  // slices "[[" at the start and "]]" at the end
  const ref = matched.slice(2, -2);
  if (ref.startsWith("\\")) {
    return [`[[${ref.slice(1)}]]`];
  }
  const { type, illegal } = refTypeFromContext(ref, txt.parentNode);
  const cite = renderInlineCitation(ref);
  const cleanRef = ref.replace(/^(!|\?)/, "");
  if (illegal && !conf.normativeReferences.has(cleanRef)) {
    showInlineWarning(
      cite.children[0], // cite element
      "Normative references in informative sections are not allowed. " +
        `Remove '!' from the start of the reference \`[[!${ref}]]\``
    );
  }

  if (type === "informative" && !illegal) {
    conf.informativeReferences.add(cleanRef);
  } else {
    conf.normativeReferences.add(cleanRef);
  }
  return cite.childNodes;
}

/**
 * @param {string} matched
 * @param {Text} txt
 * @param {Map<string, string>} abbrMap
 */
function inlineAbbrMatches(matched, txt, abbrMap) {
  return txt.parentElement.tagName === "ABBR"
    ? matched
    : hyperHTML`<abbr title="${abbrMap.get(matched)}">${matched}</abbr>`;
}

/**
 * @example |varName: type| => <var data-type="type">varName</var>
 * @example |varName| => <var>varName</var>
 * @param {string} matched
 */
function inlineVariableMatches(matched) {
  // remove "|" at the beginning and at the end, then split at an optional `:`
  const matches = matched.slice(1, -1).split(":", 2);
  const [varName, type] = matches.map(s => s.trim());
  return hyperHTML`<var data-type="${type}">${varName}</var>`;
}

/**
 * @param {import("../respec-document").RespecDocument} respecDoc
 */
export default function({ document, configuration: conf }) {
  const abbrMap = new Map();
  document.normalize();
  if (!document.querySelector("section#conformance")) {
    // make the document informative
    document.body.classList.add("informative");
  }
  conf.normativeReferences = new InsensitiveStringSet();
  conf.informativeReferences = new InsensitiveStringSet();

  if (!conf.respecRFC2119) conf.respecRFC2119 = rfc2119Usage;

  // PRE-PROCESSING
  /** @type {NodeListOf<HTMLElement>} */
  const abbrs = document.querySelectorAll("abbr[title]");
  for (const abbr of abbrs) {
    abbrMap.set(abbr.textContent, abbr.title);
  }
  const aKeys = [...abbrMap.keys()];
  const abbrRx = aKeys.length ? `(?:\\b${aKeys.join("\\b)|(?:\\b")}\\b)` : null;

  // PROCESSING
  const txts = getTextNodes(document.body, ["pre"]);
  const rx = new RegExp(
    `(${[
      "\\bMUST(?:\\s+NOT)?\\b",
      "\\bSHOULD(?:\\s+NOT)?\\b",
      "\\bSHALL(?:\\s+NOT)?\\b",
      "\\bMAY\\b",
      "\\b(?:NOT\\s+)?REQUIRED\\b",
      "\\b(?:NOT\\s+)?RECOMMENDED\\b",
      "\\bOPTIONAL\\b",
      "(?:{{3}\\s*.*\\s*}{3})", // inline IDL references,
      "\\B\\|\\w[\\w\\s]*(?:\\s*\\:[\\w\\s&;<>]+)?\\|\\B", // inline variable regex
      "(?:\\[\\[(?:!|\\\\|\\?)?[A-Za-z0-9\\.-]+\\]\\])",
      "(?:\\[\\[\\[(?:!|\\\\|\\?)?[A-Za-z0-9\\.-]+\\]\\]\\])",
      ...(abbrRx ? [abbrRx] : []),
    ].join("|")})`
  );
  for (const txt of txts) {
    const subtxt = txt.data.split(rx);
    if (subtxt.length === 1) continue;

    const df = document.createDocumentFragment();
    let matched = true;
    for (const t of subtxt) {
      matched = !matched;
      if (!matched) {
        df.append(t);
      } else if (t.startsWith("{{{")) {
        const node = inlineXrefMatches(t);
<<<<<<< HEAD
        df.append(node);
=======
        df.appendChild(node);
      } else if (t.startsWith("[[[")) {
        const node = inlineRefMatches(t);
        df.appendChild(node);
>>>>>>> 3cf9db46
      } else if (t.startsWith("[[")) {
        const nodes = inlineBibrefMatches(t, txt, conf);
        df.append(...nodes);
      } else if (t.startsWith("|")) {
        const node = inlineVariableMatches(t);
        df.append(node);
      } else if (abbrMap.has(t)) {
        const node = inlineAbbrMatches(t, txt, abbrMap);
        df.append(node);
      } else if (
        /MUST(?:\s+NOT)?|SHOULD(?:\s+NOT)?|SHALL(?:\s+NOT)?|MAY|(?:NOT\s+)?REQUIRED|(?:NOT\s+)?RECOMMENDED|OPTIONAL/.test(
          t
        )
      ) {
        const node = inlineRFC2119Matches(t);
        df.append(node);
      } else {
        // FAIL -- not sure that this can really happen
        throw new Error(
          `Found token '${t}' but it does not correspond to anything`
        );
      }
    }
    txt.replaceWith(df);
  }
}<|MERGE_RESOLUTION|>--- conflicted
+++ resolved
@@ -19,17 +19,10 @@
   getTextNodes,
   refTypeFromContext,
   showInlineWarning,
-<<<<<<< HEAD
-} from "./utils";
-import hyperHTML from "../../js/html-template";
-import { idlStringToHtml } from "./inline-idl-parser";
-import { renderInlineCitation } from "./render-biblio";
-=======
 } from "./utils.js";
-import hyperHTML from "hyperhtml";
+import hyperHTML from "../../js/html-template.js";
 import { idlStringToHtml } from "./inline-idl-parser.js";
 import { renderInlineCitation } from "./render-biblio.js";
->>>>>>> 3cf9db46
 
 export const name = "core/inlines";
 export const rfc2119Usage = {};
@@ -54,6 +47,7 @@
 function inlineRefMatches(matched) {
   // slices "[[[" at the beginning and "]]]" at the end
   const ref = matched.slice(3, -3).trim();
+  /** @type {HTMLAnchorElement} */
   const nodeElement = hyperHTML`<a data-cite="${ref}"></a>`;
   return nodeElement;
 }
@@ -177,14 +171,10 @@
         df.append(t);
       } else if (t.startsWith("{{{")) {
         const node = inlineXrefMatches(t);
-<<<<<<< HEAD
-        df.append(node);
-=======
-        df.appendChild(node);
+        df.append(node);
       } else if (t.startsWith("[[[")) {
         const node = inlineRefMatches(t);
-        df.appendChild(node);
->>>>>>> 3cf9db46
+        df.append(node);
       } else if (t.startsWith("[[")) {
         const nodes = inlineBibrefMatches(t, txt, conf);
         df.append(...nodes);
