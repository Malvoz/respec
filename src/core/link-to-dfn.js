// @ts-check
// Module core/link-to-dfn
// Gives definitions in definitionMap IDs and links <a> tags
// to the matching definitions.
import {
  CaseInsensitiveMap,
  addId,
  getIntlData,
  getLinkTargets,
  showInlineError,
  showInlineWarning,
  wrapInner,
} from "./utils.js";
import { THIS_SPEC, toCiteDetails } from "./data-cite.js";
import { definitionMap } from "./dfn-map.js";

export const name = "core/link-to-dfn";

/** @type {HTMLElement[]} */
export const possibleExternalLinks = [];

const localizationStrings = {
  en: {
    /**
     * @param {string} title
     */
    duplicateMsg(title) {
      return `Duplicate definition(s) of '${title}'`;
    },
    duplicateTitle: "This is defined more than once in the document.",
  },
  ja: {
    /**
     * @param {string} title
     */
    duplicateMsg(title) {
      return `'${title}' の重複定義`;
    },
    duplicateTitle: "この文書内で複数回定義されています．",
  },
  de: {
    /**
     * @param {string} title
     */
    duplicateMsg(title) {
      return `Mehrfache Definition von '${title}'`;
    },
    duplicateTitle:
      "Das Dokument enthält mehrere Definitionen dieses Eintrags.",
  },
};
const l10n = getIntlData(localizationStrings);

export async function run(conf) {
  const titleToDfns = mapTitleToDfns();
  /** @type {HTMLAnchorElement[]} */
  const badLinks = [];

  /** @type {NodeListOf<HTMLAnchorElement>} */
  const localAnchors = document.querySelectorAll(
    "a[data-cite=''], a:not([href]):not([data-cite]):not(.logo):not(.externalDFN)"
  );
  for (const anchor of localAnchors) {
<<<<<<< HEAD
    const dfn = findLinkTarget(anchor, titleToDfns);
=======
    const dfn = findMatchingDfn(anchor, titleToDfns);
>>>>>>> 92bdc7e8
    if (dfn) {
      const foundLocalMatch = processAnchor(anchor, dfn, titleToDfns);
      if (!foundLocalMatch) {
        possibleExternalLinks.push(anchor);
      }
    } else {
      if (anchor.dataset.cite === "") {
        badLinks.push(anchor);
      } else {
        possibleExternalLinks.push(anchor);
      }
    }
  }

  showLinkingError(badLinks);

  // This needs to run before core/xref adds its data-cite and updates
  // conf.normativeReferences and conf.informativeReferences.
  updateReferences(conf);

  if (!conf.xref) {
    showLinkingError(possibleExternalLinks);
  }
}

function mapTitleToDfns() {
  /** @type {CaseInsensitiveMap<Map<string, Map<string, HTMLElement>>>} */
  const titleToDfns = new CaseInsensitiveMap();
  for (const key of definitionMap.keys()) {
    const { result, duplicates } = collectDfns(key);
    titleToDfns.set(key, result);
    if (duplicates.length > 0) {
      showInlineError(duplicates, l10n.duplicateMsg(key), l10n.duplicateTitle);
    }
  }
  return titleToDfns;
}

/**
 * @param {string} title
 */
function collectDfns(title) {
  /** @type {Map<string, Map<string, HTMLElement>>} */
  const result = new Map();
  const duplicates = [];
  for (const dfn of definitionMap.get(title)) {
    const { dfnFor = "", dfnType = "dfn" } = dfn.dataset;

    // check for potential duplicate definition
    if (result.has(dfnFor) && result.get(dfnFor).has(dfnType)) {
      const oldDfn = result.get(dfnFor).get(dfnType);
      const oldIsDfn = oldDfn.localName === "dfn";
      const newIsDfn = dfn.localName === "dfn";
      const isSameDfnType = dfnType === oldDfn.dataset.dfnType;
      if (oldIsDfn && (newIsDfn || isSameDfnType)) {
        duplicates.push(dfn);
        continue;
      }
    }

    const type = "idl" in dfn.dataset || dfnType !== "dfn" ? "idl" : "dfn";
    if (!result.has(dfnFor)) {
      result.set(dfnFor, new Map());
    }
    result.get(dfnFor).set(type, dfn);
    addId(dfn, "dfn", title);
  }

  return { result, duplicates };
}

/**
 * Find a potentially matching <dfn> for given anchor.
 * @param {HTMLAnchorElement} anchor
 * @param {ReturnType<typeof mapTitleToDfns>} titleToDfns
 */
function findMatchingDfn(anchor, titleToDfns) {
  const linkTargets = getLinkTargets(anchor);
  const target = linkTargets.find(
    target =>
      titleToDfns.has(target.title) &&
      titleToDfns.get(target.title).has(target.for)
  );
  if (!target) return;
  return titleToDfns.get(target.title).get(target.for);
}

/**
 * @param {HTMLAnchorElement} anchor
<<<<<<< HEAD
 * @param {ReturnType<typeof mapTitleToDfns>} titleToDfns
 */
function findLinkTarget(anchor, titleToDfns) {
  const linkTargets = getLinkTargets(anchor);
  const target = linkTargets.find(
    target =>
      titleToDfns.has(target.title) &&
      titleToDfns.get(target.title).has(target.for)
  );
  if (!target) return;
  const dfnFors = titleToDfns.get(target.title).get(target.for);

  const { linkType = "" } = anchor.dataset;
  // Assumption: if it's for something, it's more likely IDL.
  if (linkType) {
    const type = linkType === "dfn" ? "dfn" : "idl";
    return dfnFors.get(type);
  } else {
    const type = target.for === "" ? "dfn" : "idl";
    return dfnFors.get(type) || dfnFors.get("idl");
  }
}

/**
 * @param {HTMLAnchorElement} anchor
 * @param {HTMLElement} dfn
 * @param {ReturnType<typeof mapTitleToDfns>} titleToDfns
 */
function processAnchor(anchor, dfn, titleToDfns) {
  let noLocalMatch = false;
  const { linkFor } = anchor.dataset;

=======
 * @param {HTMLElement} dfn
 * @param {ReturnType<typeof mapTitleToDfns>} titleToDfns
 */
function processAnchor(anchor, dfn, titleToDfns) {
  let noLocalMatch = false;
  const { linkFor } = anchor.dataset;
>>>>>>> 92bdc7e8
  if (dfn.dataset.cite) {
    anchor.dataset.cite = dfn.dataset.cite;
  } else if (linkFor && !titleToDfns.get(linkFor)) {
    noLocalMatch = true;
  } else if (dfn.classList.contains("externalDFN")) {
    // data-lt[0] serves as unique id for the dfn which this element references
    const lt = dfn.dataset.lt ? dfn.dataset.lt.split("|") : [];
    anchor.dataset.lt = lt[0] || dfn.textContent;
    noLocalMatch = true;
  } else if (anchor.dataset.idl !== "partial") {
    anchor.href = `#${dfn.id}`;
    anchor.classList.add("internalDFN");
  } else {
    noLocalMatch = true;
  }
  if (!anchor.hasAttribute("data-link-type")) {
    anchor.dataset.linkType = "idl" in dfn.dataset ? "idl" : "dfn";
  }
  if (isCode(dfn)) {
    wrapAsCode(anchor, dfn);
  }
  return !noLocalMatch;
}

/**
 * Check if a definition is a code
 * @param {HTMLElement} dfn a definition
 */
function isCode(dfn) {
  if ("idl" in dfn.dataset || dfn.closest("code,pre")) {
    return true;
  }
  // Note that childNodes.length === 1 excludes
  // definitions that have either other text, or other
  // whitespace, inside the <dfn>.
  if (dfn.childNodes.length !== 1) {
    return false;
  }
  const [first] = /** @type {NodeListOf<HTMLElement>} */ (dfn.childNodes);
  return first.localName === "code";
}

/**
 * Wrap links by <code>.
 * @param {HTMLAnchorElement} anchor a link
 * @param {HTMLElement} dfn a definition
 */
function wrapAsCode(anchor, dfn) {
  // only add code to IDL when the definition matches
  const term = anchor.textContent.trim();
  const isIDL = dfn.dataset.hasOwnProperty("idl");
  const needsCode = shouldWrapByCode(anchor) || shouldWrapByCode(dfn, term);
  if (!isIDL || needsCode) {
    wrapInner(anchor, document.createElement("code"));
  }
}

/**
 * @param {HTMLElement} elem
 * @param {string} term
 */
function shouldWrapByCode(elem, term = "") {
  switch (elem.localName) {
    case "a":
      if (elem.querySelector("code")) {
        return true;
      }
      break;
    default: {
      const { dataset } = elem;
      if (elem.textContent.trim() === term) {
        return true;
      } else if (dataset.title === term) {
        return true;
      } else if (dataset.lt || dataset.localLt) {
        const terms = [];
        if (dataset.lt) {
          terms.push(...dataset.lt.split("|"));
        }
        if (dataset.localLt) {
          terms.push(...dataset.localLt.split("|"));
        }
        return terms.includes(term);
      }
    }
  }
  return false;
}

function showLinkingError(elems) {
  elems.forEach(elem => {
    showInlineWarning(
      elem,
      `Found linkless \`<a>\` element with text "${elem.textContent}" but no matching \`<dfn>\``,
      "Linking error: not matching `<dfn>`"
    );
  });
}

/**
 * Update references due to `data-cite` attributes.
 *
 * Also, make sure self-citing doesn't cause current document getting added to
 * bibliographic references section.
 * @param {Conf} conf
 */
function updateReferences(conf) {
  const shortName = new RegExp(
    String.raw`\b${(conf.shortName || "").toLowerCase()}\b`,
    "i"
  );

  /** @type {NodeListOf<HTMLElement>} */
  const elems = document.querySelectorAll(
    "dfn[data-cite]:not([data-cite='']), a[data-cite]:not([data-cite=''])"
  );
  for (const elem of elems) {
    elem.dataset.cite = elem.dataset.cite.replace(shortName, THIS_SPEC);
    const { key, isNormative } = toCiteDetails(elem);
    if (key === THIS_SPEC) continue;

    if (!isNormative && !conf.normativeReferences.has(key)) {
      conf.informativeReferences.add(key);
    } else {
      conf.normativeReferences.add(key);
      conf.informativeReferences.delete(key);
    }
  }
}<|MERGE_RESOLUTION|>--- conflicted
+++ resolved
@@ -61,11 +61,7 @@
     "a[data-cite=''], a:not([href]):not([data-cite]):not(.logo):not(.externalDFN)"
   );
   for (const anchor of localAnchors) {
-<<<<<<< HEAD
-    const dfn = findLinkTarget(anchor, titleToDfns);
-=======
     const dfn = findMatchingDfn(anchor, titleToDfns);
->>>>>>> 92bdc7e8
     if (dfn) {
       const foundLocalMatch = processAnchor(anchor, dfn, titleToDfns);
       if (!foundLocalMatch) {
@@ -150,22 +146,6 @@
       titleToDfns.get(target.title).has(target.for)
   );
   if (!target) return;
-  return titleToDfns.get(target.title).get(target.for);
-}
-
-/**
- * @param {HTMLAnchorElement} anchor
-<<<<<<< HEAD
- * @param {ReturnType<typeof mapTitleToDfns>} titleToDfns
- */
-function findLinkTarget(anchor, titleToDfns) {
-  const linkTargets = getLinkTargets(anchor);
-  const target = linkTargets.find(
-    target =>
-      titleToDfns.has(target.title) &&
-      titleToDfns.get(target.title).has(target.for)
-  );
-  if (!target) return;
   const dfnFors = titleToDfns.get(target.title).get(target.for);
 
   const { linkType = "" } = anchor.dataset;
@@ -187,15 +167,6 @@
 function processAnchor(anchor, dfn, titleToDfns) {
   let noLocalMatch = false;
   const { linkFor } = anchor.dataset;
-
-=======
- * @param {HTMLElement} dfn
- * @param {ReturnType<typeof mapTitleToDfns>} titleToDfns
- */
-function processAnchor(anchor, dfn, titleToDfns) {
-  let noLocalMatch = false;
-  const { linkFor } = anchor.dataset;
->>>>>>> 92bdc7e8
   if (dfn.dataset.cite) {
     anchor.dataset.cite = dfn.dataset.cite;
   } else if (linkFor && !titleToDfns.get(linkFor)) {
