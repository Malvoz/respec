// @ts-check
// Module core/link-to-dfn
// Gives definitions in definitionMap IDs and links <a> tags
// to the matching definitions.
import {
  CaseInsensitiveMap,
  addId,
  getIntlData,
  getLinkTargets,
  showInlineError,
  showInlineWarning,
  wrapInner,
} from "./utils.js";
import { run as addExternalReferences } from "./xref.js";
import { definitionMap } from "./dfn-map.js";
import { linkInlineCitations } from "./data-cite.js";
import { pub } from "./pubsubhub.js";
export const name = "core/link-to-dfn";

const localizationStrings = {
  en: {
    /**
     * @param {string} title
     */
    duplicateMsg(title) {
      return `Duplicate definition(s) of '${title}'`;
    },
    duplicateTitle: "This is defined more than once in the document.",
  },
  ja: {
    /**
     * @param {string} title
     */
    duplicateMsg(title) {
      return `'${title}' の重複定義`;
    },
    duplicateTitle: "この文書内で複数回定義されています．",
  },
  de: {
    /**
     * @param {string} title
     */
    duplicateMsg(title) {
      return `Mehrfache Definition von '${title}'`;
    },
    duplicateTitle:
      "Das Dokument enthält mehrere Definitionen dieses Eintrags.",
  },
};
const l10n = getIntlData(localizationStrings);

export async function run(conf) {
  const titleToDfns = mapTitleToDfns();
  /** @type {HTMLElement[]} */
  const possibleExternalLinks = [];
  /** @type {HTMLAnchorElement[]} */
  const badLinks = [];

  const localLinkSelector =
    "a[data-cite=''], a:not([href]):not([data-cite]):not(.logo):not(.externalDFN)";
  document.querySelectorAll(localLinkSelector).forEach((
    /** @type {HTMLAnchorElement} */ anchor
  ) => {
    const linkTargets = getLinkTargets(anchor);
    const foundDfn = linkTargets.some(target => {
      return findLinkTarget(target, anchor, titleToDfns, possibleExternalLinks);
    });
    if (!foundDfn && linkTargets.length !== 0) {
      if (anchor.dataset.cite === "") {
        badLinks.push(anchor);
      } else {
        possibleExternalLinks.push(anchor);
      }
    }
  });

  showLinkingError(badLinks);

  if (conf.xref) {
    possibleExternalLinks.push(...findExplicitExternalLinks());
    try {
      await addExternalReferences(conf, possibleExternalLinks);
    } catch (error) {
      console.error(error);
      showLinkingError(possibleExternalLinks);
    }
  } else {
    showLinkingError(possibleExternalLinks);
  }

  await linkInlineCitations(document, conf);
  // Added message for legacy compat with Aria specs
  // See https://github.com/w3c/respec/issues/793
  pub("end", "core/link-to-dfn");
}

function mapTitleToDfns() {
  const titleToDfns = new CaseInsensitiveMap();
  for (const key of definitionMap.keys()) {
    const { result, duplicates } = collectDfns(key);
    titleToDfns.set(key, result);
    if (duplicates.length > 0) {
      showInlineError(duplicates, l10n.duplicateMsg(key), l10n.duplicateTitle);
    }
  }
  return titleToDfns;
}

/**
 * @param {string} title
 */
function collectDfns(title) {
  /** @type {Map<string, Map<string, HTMLElement>>} */
  const result = new Map();
  const duplicates = [];
<<<<<<< HEAD
  definitionMap[title].forEach(dfn => {
    const { dfnFor = "", dfnType = "dfn" } = dfn.dataset;
    if (result.has(dfnFor) && result.get(dfnFor).has(dfnType)) {
      const oldDfn = result.get(dfnFor).get(dfnType);
      const oldIsDfn = oldDfn.localName === "dfn";
=======
  for (const dfn of definitionMap.get(title)) {
    const { dfnFor = "" } = dfn.dataset;
    if (result.has(dfnFor)) {
      // We want <dfn> definitions to take precedence over
      // definitions from WebIDL. WebIDL definitions wind
      // up as <span>s instead of <dfn>.
      const oldIsDfn = result.get(dfnFor).localName === "dfn";
>>>>>>> 33b7ec1d
      const newIsDfn = dfn.localName === "dfn";
      const isSameDfnType = dfnType === oldDfn.dataset.dfnType;
      if (oldIsDfn) {
        if (!newIsDfn || !isSameDfnType) {
          // Don't overwrite <dfn> definitions.
          continue;
        }
        duplicates.push(dfn);
      }
    }
    const type = "idl" in dfn.dataset || dfnType !== "dfn" ? "idl" : "dfn";
    if (!result.has(dfnFor)) {
      result.set(dfnFor, new Map([[type, dfn]]));
    } else {
      result.get(dfnFor).set(type, dfn);
    }
    addId(dfn, "dfn", title);
  }

  return { result, duplicates };
}

/**
 * @param {import("./utils.js").LinkTarget} target
 * @param {HTMLAnchorElement} anchor
 * @param {CaseInsensitiveMap} titleToDfns
 * @param {HTMLElement[]} possibleExternalLinks
 */
function findLinkTarget(target, anchor, titleToDfns, possibleExternalLinks) {
  const { linkFor, linkType = "" } = anchor.dataset;
  if (
    !titleToDfns.has(target.title) ||
    !titleToDfns.get(target.title).get(target.for)
  ) {
    return false;
  }
  const dfnFors = titleToDfns.get(target.title).get(target.for);

  let dfn;

  // we are going to have to guess, assume is it's for something, it's more likely IDL.
  if (!linkType) {
    dfn = dfnFors.get(target.for === "" ? "dfn" : "idl") || dfnFors.get("idl");
  } else {
    dfn = dfnFors.get(linkType === "dfn" ? "dfn" : "idl");
  }

  if (dfn.dataset.cite) {
    anchor.dataset.cite = dfn.dataset.cite;
  } else if (linkFor && !titleToDfns.get(linkFor)) {
    possibleExternalLinks.push(anchor);
  } else if (dfn.classList.contains("externalDFN")) {
    // data-lt[0] serves as unique id for the dfn which this element references
    const lt = dfn.dataset.lt ? dfn.dataset.lt.split("|") : [];
    anchor.dataset.lt = lt[0] || dfn.textContent;
    possibleExternalLinks.push(anchor);
  } else {
    if (anchor.dataset.idl === "partial") {
      possibleExternalLinks.push(anchor);
    } else {
      anchor.href = `#${dfn.id}`;
      anchor.classList.add("internalDFN");
    }
  }
  if (!anchor.hasAttribute("data-link-type")) {
    anchor.dataset.linkType = "idl" in dfn.dataset ? "idl" : "dfn";
  }
  if (isCode(dfn)) {
    wrapAsCode(anchor, dfn);
  }
  return true;
}

/**
 * Check if a definition is a code
 * @param {HTMLElement} dfn a definition
 */
function isCode(dfn) {
  if ("idl" in dfn.dataset || dfn.closest("code,pre")) {
    return true;
  }
  // Note that childNodes.length === 1 excludes
  // definitions that have either other text, or other
  // whitespace, inside the <dfn>.
  if (dfn.childNodes.length !== 1) {
    return false;
  }
  const [first] = /** @type {NodeListOf<HTMLElement>} */ (dfn.childNodes);
  return first.localName === "code";
}

/**
 * Wrap links by <code>.
 * @param {HTMLAnchorElement} anchor a link
 * @param {HTMLElement} dfn a definition
 */
function wrapAsCode(anchor, dfn) {
  // only add code to IDL when the definition matches
  const term = anchor.textContent.trim();
  const isIDL = dfn.dataset.hasOwnProperty("idl");
  const needsCode = shouldWrapByCode(anchor) || shouldWrapByCode(dfn, term);
  if (!isIDL || needsCode) {
    wrapInner(anchor, document.createElement("code"));
  }
}

/**
 * @param {HTMLElement} elem
 * @param {string} term
 */
function shouldWrapByCode(elem, term = "") {
  switch (elem.localName) {
    case "a":
      if (elem.querySelector("code")) {
        return true;
      }
      break;
    default: {
      const { dataset } = elem;
      if (elem.textContent.trim() === term) {
        return true;
      } else if (dataset.title === term) {
        return true;
      } else if (dataset.lt || dataset.localLt) {
        const terms = [];
        if (dataset.lt) {
          terms.push(...dataset.lt.split("|"));
        }
        if (dataset.localLt) {
          terms.push(...dataset.localLt.split("|"));
        }
        return terms.includes(term);
      }
    }
  }
  return false;
}

/**
 * Find additional references that need to be looked up externally.
 * Examples: a[data-cite="spec"], dfn[data-cite="spec"], dfn.externalDFN
 */
function findExplicitExternalLinks() {
  /** @type {NodeListOf<HTMLElement>} */
  const links = document.querySelectorAll(
    "a[data-cite]:not([data-cite='']):not([data-cite*='#']), " +
      "dfn[data-cite]:not([data-cite='']):not([data-cite*='#'])"
  );
  /** @type {NodeListOf<HTMLElement>} */
  const externalDFNs = document.querySelectorAll("dfn.externalDFN");
  return [...links]
    .filter(el => {
      // ignore empties
      if (el.textContent.trim() === "") return false;
      /** @type {HTMLElement} */
      const closest = el.closest("[data-cite]");
      return !closest || closest.dataset.cite !== "";
    })
    .concat(...externalDFNs);
}

function showLinkingError(elems) {
  elems.forEach(elem => {
    showInlineWarning(
      elem,
      `Found linkless \`<a>\` element with text "${elem.textContent}" but no matching \`<dfn>\``,
      "Linking error: not matching `<dfn>`"
    );
  });
}<|MERGE_RESOLUTION|>--- conflicted
+++ resolved
@@ -113,21 +113,11 @@
   /** @type {Map<string, Map<string, HTMLElement>>} */
   const result = new Map();
   const duplicates = [];
-<<<<<<< HEAD
-  definitionMap[title].forEach(dfn => {
+  for (const dfn of definitionMap.get(title)) {
     const { dfnFor = "", dfnType = "dfn" } = dfn.dataset;
     if (result.has(dfnFor) && result.get(dfnFor).has(dfnType)) {
       const oldDfn = result.get(dfnFor).get(dfnType);
       const oldIsDfn = oldDfn.localName === "dfn";
-=======
-  for (const dfn of definitionMap.get(title)) {
-    const { dfnFor = "" } = dfn.dataset;
-    if (result.has(dfnFor)) {
-      // We want <dfn> definitions to take precedence over
-      // definitions from WebIDL. WebIDL definitions wind
-      // up as <span>s instead of <dfn>.
-      const oldIsDfn = result.get(dfnFor).localName === "dfn";
->>>>>>> 33b7ec1d
       const newIsDfn = dfn.localName === "dfn";
       const isSameDfnType = dfnType === oldDfn.dataset.dfnType;
       if (oldIsDfn) {
