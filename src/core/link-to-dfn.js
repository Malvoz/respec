// @ts-check
// Module core/link-to-dfn
// Gives definitions in definitionMap IDs and links <a> tags
// to the matching definitions.
import {
  CaseInsensitiveMap,
  addId,
  getIntlData,
  getLinkTargets,
  showInlineError,
  showInlineWarning,
  wrapInner,
} from "./utils.js";
import { THIS_SPEC, toCiteDetails } from "./data-cite.js";
import { definitionMap } from "./dfn-map.js";

export const name = "core/link-to-dfn";

/** @type {HTMLElement[]} */
export const possibleExternalLinks = [];

const localizationStrings = {
  en: {
    /**
     * @param {string} title
     */
    duplicateMsg(title) {
      return `Duplicate definition(s) of '${title}'`;
    },
    duplicateTitle: "This is defined more than once in the document.",
  },
  ja: {
    /**
     * @param {string} title
     */
    duplicateMsg(title) {
      return `'${title}' の重複定義`;
    },
    duplicateTitle: "この文書内で複数回定義されています．",
  },
  de: {
    /**
     * @param {string} title
     */
    duplicateMsg(title) {
      return `Mehrfache Definition von '${title}'`;
    },
    duplicateTitle:
      "Das Dokument enthält mehrere Definitionen dieses Eintrags.",
  },
};
const l10n = getIntlData(localizationStrings);

export async function run(conf) {
  const titleToDfns = mapTitleToDfns();
  /** @type {HTMLAnchorElement[]} */
  const badLinks = [];

  /** @type {NodeListOf<HTMLAnchorElement>} */
  const localAnchors = document.querySelectorAll(
    "a[data-cite=''], a:not([href]):not([data-cite]):not(.logo):not(.externalDFN)"
  );
  for (const anchor of localAnchors) {
    const linkTargets = getLinkTargets(anchor);
    const linkTarget = linkTargets.find(
      target =>
        titleToDfns.has(target.title) &&
        titleToDfns.get(target.title).has(target.for)
    );
    if (linkTarget) {
      const foundLocalMatch = processAnchor(anchor, linkTarget, titleToDfns);
      if (!foundLocalMatch) {
        possibleExternalLinks.push(anchor);
      }
    } else {
      if (anchor.dataset.cite === "") {
        badLinks.push(anchor);
      } else {
        possibleExternalLinks.push(anchor);
      }
    }
  }

  showLinkingError(badLinks);

  // This needs to run before core/xref adds its data-cite and updates
  // conf.normativeReferences and conf.informativeReferences.
  updateReferences(conf);

  if (!conf.xref) {
    showLinkingError(possibleExternalLinks);
  }
}

function mapTitleToDfns() {
  /** @type {CaseInsensitiveMap<Map<string, HTMLElement>>} */
  const titleToDfns = new CaseInsensitiveMap();
  for (const key of definitionMap.keys()) {
    const { result, duplicates } = collectDfns(key);
    titleToDfns.set(key, result);
    if (duplicates.length > 0) {
      showInlineError(duplicates, l10n.duplicateMsg(key), l10n.duplicateTitle);
    }
  }
  return titleToDfns;
}

/**
 * @param {string} title
 */
function collectDfns(title) {
  /** @type {Map<string, Map<string, HTMLElement>>} */
  const result = new Map();
  const duplicates = [];
  for (const dfn of definitionMap.get(title)) {
    const { dfnFor = "", dfnType = "dfn" } = dfn.dataset;
    if (result.has(dfnFor) && result.get(dfnFor).has(dfnType)) {
      const oldDfn = result.get(dfnFor).get(dfnType);
      const oldIsDfn = oldDfn.localName === "dfn";
      const newIsDfn = dfn.localName === "dfn";
      const isSameDfnType = dfnType === oldDfn.dataset.dfnType;
      if (oldIsDfn) {
        if (!newIsDfn || !isSameDfnType) {
          // Don't overwrite <dfn> definitions.
          continue;
        }
        duplicates.push(dfn);
      }
    }
    const type = "idl" in dfn.dataset || dfnType !== "dfn" ? "idl" : "dfn";
    if (!result.has(dfnFor)) {
      result.set(dfnFor, new Map([[type, dfn]]));
    } else {
      result.get(dfnFor).set(type, dfn);
    }
    addId(dfn, "dfn", title);
  }

  return { result, duplicates };
}

/**
 * @param {HTMLAnchorElement} anchor
 * @param {import("./utils.js").LinkTarget} target
 * @param {ReturnType<typeof mapTitleToDfns>} titleToDfns
 */
<<<<<<< HEAD
function findLinkTarget(target, anchor, titleToDfns) {
  const { linkFor, linkType = "" } = anchor.dataset;
  if (
    !titleToDfns.has(target.title) ||
    !titleToDfns.get(target.title).get(target.for)
  ) {
    return false;
  }
  const dfnFors = titleToDfns.get(target.title).get(target.for);

  let dfn;

  // we are going to have to guess, assume is it's for something, it's more likely IDL.
  if (!linkType) {
    dfn = dfnFors.get(target.for === "" ? "dfn" : "idl") || dfnFors.get("idl");
  } else {
    dfn = dfnFors.get(linkType === "dfn" ? "dfn" : "idl");
  }

=======
function processAnchor(anchor, target, titleToDfns) {
  let noLocalMatch = false;
  const { linkFor } = anchor.dataset;
  const dfn = titleToDfns.get(target.title).get(target.for);
>>>>>>> c0daa40d
  if (dfn.dataset.cite) {
    anchor.dataset.cite = dfn.dataset.cite;
  } else if (linkFor && !titleToDfns.get(linkFor)) {
    noLocalMatch = true;
  } else if (dfn.classList.contains("externalDFN")) {
    // data-lt[0] serves as unique id for the dfn which this element references
    const lt = dfn.dataset.lt ? dfn.dataset.lt.split("|") : [];
    anchor.dataset.lt = lt[0] || dfn.textContent;
    noLocalMatch = true;
  } else if (anchor.dataset.idl !== "partial") {
    anchor.href = `#${dfn.id}`;
    anchor.classList.add("internalDFN");
  } else {
    noLocalMatch = true;
  }
  if (!anchor.hasAttribute("data-link-type")) {
    anchor.dataset.linkType = "idl" in dfn.dataset ? "idl" : "dfn";
  }
  if (isCode(dfn)) {
    wrapAsCode(anchor, dfn);
  }
  return !noLocalMatch;
}

/**
 * Check if a definition is a code
 * @param {HTMLElement} dfn a definition
 */
function isCode(dfn) {
  if ("idl" in dfn.dataset || dfn.closest("code,pre")) {
    return true;
  }
  // Note that childNodes.length === 1 excludes
  // definitions that have either other text, or other
  // whitespace, inside the <dfn>.
  if (dfn.childNodes.length !== 1) {
    return false;
  }
  const [first] = /** @type {NodeListOf<HTMLElement>} */ (dfn.childNodes);
  return first.localName === "code";
}

/**
 * Wrap links by <code>.
 * @param {HTMLAnchorElement} anchor a link
 * @param {HTMLElement} dfn a definition
 */
function wrapAsCode(anchor, dfn) {
  // only add code to IDL when the definition matches
  const term = anchor.textContent.trim();
  const isIDL = dfn.dataset.hasOwnProperty("idl");
  const needsCode = shouldWrapByCode(anchor) || shouldWrapByCode(dfn, term);
  if (!isIDL || needsCode) {
    wrapInner(anchor, document.createElement("code"));
  }
}

/**
 * @param {HTMLElement} elem
 * @param {string} term
 */
function shouldWrapByCode(elem, term = "") {
  switch (elem.localName) {
    case "a":
      if (elem.querySelector("code")) {
        return true;
      }
      break;
    default: {
      const { dataset } = elem;
      if (elem.textContent.trim() === term) {
        return true;
      } else if (dataset.title === term) {
        return true;
      } else if (dataset.lt || dataset.localLt) {
        const terms = [];
        if (dataset.lt) {
          terms.push(...dataset.lt.split("|"));
        }
        if (dataset.localLt) {
          terms.push(...dataset.localLt.split("|"));
        }
        return terms.includes(term);
      }
    }
  }
  return false;
}

function showLinkingError(elems) {
  elems.forEach(elem => {
    showInlineWarning(
      elem,
      `Found linkless \`<a>\` element with text "${elem.textContent}" but no matching \`<dfn>\``,
      "Linking error: not matching `<dfn>`"
    );
  });
}

/**
 * Update references due to `data-cite` attributes.
 *
 * Also, make sure self-citing doesn't cause current document getting added to
 * bibliographic references section.
 * @param {Conf} conf
 */
function updateReferences(conf) {
  const shortName = new RegExp(
    String.raw`\b${(conf.shortName || "").toLowerCase()}\b`,
    "i"
  );

  /** @type {NodeListOf<HTMLElement>} */
  const elems = document.querySelectorAll(
    "dfn[data-cite]:not([data-cite='']), a[data-cite]:not([data-cite=''])"
  );
  for (const elem of elems) {
    elem.dataset.cite = elem.dataset.cite.replace(shortName, THIS_SPEC);
    const { key, isNormative } = toCiteDetails(elem);
    if (key === THIS_SPEC) continue;

    if (!isNormative && !conf.normativeReferences.has(key)) {
      conf.informativeReferences.add(key);
    } else {
      conf.normativeReferences.add(key);
      conf.informativeReferences.delete(key);
    }
  }
}<|MERGE_RESOLUTION|>--- conflicted
+++ resolved
@@ -93,7 +93,7 @@
 }
 
 function mapTitleToDfns() {
-  /** @type {CaseInsensitiveMap<Map<string, HTMLElement>>} */
+  /** @type {CaseInsensitiveMap<Map<string, Map<string, HTMLElement>>>} */
   const titleToDfns = new CaseInsensitiveMap();
   for (const key of definitionMap.keys()) {
     const { result, duplicates } = collectDfns(key);
@@ -144,19 +144,12 @@
  * @param {import("./utils.js").LinkTarget} target
  * @param {ReturnType<typeof mapTitleToDfns>} titleToDfns
  */
-<<<<<<< HEAD
-function findLinkTarget(target, anchor, titleToDfns) {
+function processAnchor(anchor, target, titleToDfns) {
+  let noLocalMatch = false;
   const { linkFor, linkType = "" } = anchor.dataset;
-  if (
-    !titleToDfns.has(target.title) ||
-    !titleToDfns.get(target.title).get(target.for)
-  ) {
-    return false;
-  }
+
   const dfnFors = titleToDfns.get(target.title).get(target.for);
-
   let dfn;
-
   // we are going to have to guess, assume is it's for something, it's more likely IDL.
   if (!linkType) {
     dfn = dfnFors.get(target.for === "" ? "dfn" : "idl") || dfnFors.get("idl");
@@ -164,12 +157,6 @@
     dfn = dfnFors.get(linkType === "dfn" ? "dfn" : "idl");
   }
 
-=======
-function processAnchor(anchor, target, titleToDfns) {
-  let noLocalMatch = false;
-  const { linkFor } = anchor.dataset;
-  const dfn = titleToDfns.get(target.title).get(target.for);
->>>>>>> c0daa40d
   if (dfn.dataset.cite) {
     anchor.dataset.cite = dfn.dataset.cite;
   } else if (linkFor && !titleToDfns.get(linkFor)) {
