// @ts-check
import { pub } from "./pubsubhub.js";

const topLevelEntities = new Set([
  "callback interface",
  "callback",
  "dictionary",
  "enum",
  "interface mixin",
  "interface",
  "typedef",
]);

/**
 * @augments {Map<string, HTMLElement[]>}
 */
<<<<<<< HEAD
export class DefinitionMap extends Map {
  /**
   * @param {HTMLElement} dfn A definition element to register
   * @param {string[]} names Names to register the element by
   */
  registerDefinition(dfn, names) {
    for (const name of names) {
      if (!this.has(name)) {
        this.set(name, [dfn]);
      } else if (!this.get(name).includes(dfn)) {
        this.get(name).push(dfn);
      }
=======
export function registerDefinition(dfn, names) {
  for (const name of names.map(name => name.toLowerCase())) {
    if (name in definitionMap === false) {
      definitionMap[name] = [dfn];
    } else if (!definitionMap[name].includes(dfn)) {
      definitionMap[name].push(dfn);
>>>>>>> dab9af3d
    }
  }

  /**
   * This function looks for a <dfn> element whose title is 'name' and
   * that is "for" 'parent', which is the empty string when 'name'
   * refers to a top-level entity. For top-level entities, <dfn>
   * elements that inherit a non-empty [dfn-for] attribute are also
   * counted as matching.
   *
   * When a matching <dfn> is found, it's given <code> formatting,
   * marked as an IDL definition, and returned. If no <dfn> is found,
   * the function returns 'undefined'.
   * @param {*} defn
   * @param {string} name
   * @param {object} [options]
   * @param {string} [options.parent]
   */
  findDfn(defn, name, { parent = "" } = {}) {
    return this.tryFindDfn(defn, parent, name);
  }

  /**
   * @param {*} defn
   * @param {string} parent
   * @param {string} name
   */
  tryFindDfn(defn, parent, name) {
    switch (defn.type) {
      case "attribute":
        return this.findAttributeDfn(defn, parent, name);
      case "operation":
        return this.findOperationDfn(defn, parent, name);
      default:
        return this.findNormalDfn(defn, parent, name);
    }
  }

  /**
   * @param {*} defn
   * @param {string} parent
   * @param {string} name
   */
  findAttributeDfn(defn, parent, name) {
    const asQualifiedName = `${parent}.${name}`;
    const dfn = this.findNormalDfn(defn, parent, name);
    if (!dfn) {
      return;
    }
    this.addAlternativeNames(dfn, [asQualifiedName, name]);
    return dfn;
  }

  /**
   * @param {*} defn
   * @param {string} parent
   * @param {string} name
   */
  findOperationDfn(defn, parent, name) {
    // Overloads all have unique names
    if (name.includes("!overload")) {
      return this.findNormalDfn(defn, parent, name);
    }
    // Allow linking to both "method()" and "method" name.
    const asMethodName = `${name}()`;
    const asQualifiedName = `${parent}.${name}`;
    const asFullyQualifiedName = `${asQualifiedName}()`;

    const dfn =
      this.findNormalDfn(defn, parent, asMethodName) ||
      this.findNormalDfn(defn, parent, name);
    if (!dfn) {
      return;
    }
    this.addAlternativeNames(dfn, [
      asFullyQualifiedName,
      asQualifiedName,
      asMethodName,
      name,
    ]);
    return dfn;
  }

  /**
   * @param {HTMLElement} dfn
   * @param {string[]} names
   */
  addAlternativeNames(dfn, names) {
    const lt = dfn.dataset.lt ? dfn.dataset.lt.split("|") : [];
    lt.push(...names);
    dfn.dataset.lt = [...new Set(lt)].join("|");
    this.registerDefinition(dfn, names);
  }

  /**
   * @param {*} defn
   * @param {string} parent
   * @param {string} name
   */
  findNormalDfn(defn, parent, name) {
    let resolvedName =
      defn.type === "enum-value" && name === "" ? "the-empty-string" : name;
    let dfnForArray = this.get(resolvedName);
    let dfns = getDfns(dfnForArray, parent, name, defn.type);
    // If we haven't found any definitions with explicit [for]
    // and [title], look for a dotted definition, "parent.name".
    if (dfns.length === 0 && parent !== "") {
      resolvedName = `${parent}.${resolvedName}`;
      dfnForArray = this.get(resolvedName);
      if (dfnForArray !== undefined && dfnForArray.length === 1) {
        dfns = dfnForArray;
        // Found it: register with its local name
        this.delete(resolvedName);
        this.registerDefinition(dfns[0], [resolvedName]);
      }
    }
    if (dfns.length > 1) {
      const msg = `Multiple \`<dfn>\`s for \`${name}\` ${
        parent ? `in \`${parent}\`` : ""
      }`;
      pub("error", msg);
    }
    if (dfns.length) {
      if (name !== resolvedName) {
        dfns[0].dataset.lt = resolvedName;
      }
      return dfns[0];
    }
  }
}

/**
 * @param {HTMLElement[]} dfnForArray
 * @param {string} parent
 * @param {string} originalName
 * @param {string} type
 */
function getDfns(dfnForArray, parent, originalName, type) {
  if (!dfnForArray) {
    return [];
  }
  // Definitions that have a title and [data-dfn-for] that exactly match the
  // IDL entity:
  const dfns = dfnForArray.filter(dfn => dfn.dataset.dfnFor === parent);
  // If this is a top-level entity, and we didn't find anything with
  // an explicitly empty [for], try <dfn> that inherited a [for].
  if (dfns.length === 0 && parent === "" && dfnForArray.length === 1) {
    return dfnForArray;
  } else if (topLevelEntities.has(type) && dfnForArray.length) {
    const dfn = dfnForArray.find(
      dfn => dfn.textContent.trim() === originalName
    );
    if (dfn) return [dfn];
  }
  return dfns;
}<|MERGE_RESOLUTION|>--- conflicted
+++ resolved
@@ -1,5 +1,5 @@
 // @ts-check
-import { pub } from "./pubsubhub.js";
+import { showInlineError } from "./utils.js";
 
 const topLevelEntities = new Set([
   "callback interface",
@@ -14,27 +14,18 @@
 /**
  * @augments {Map<string, HTMLElement[]>}
  */
-<<<<<<< HEAD
 export class DefinitionMap extends Map {
   /**
    * @param {HTMLElement} dfn A definition element to register
    * @param {string[]} names Names to register the element by
    */
   registerDefinition(dfn, names) {
-    for (const name of names) {
+    for (const name of names.map(name => name.toLowerCase())) {
       if (!this.has(name)) {
         this.set(name, [dfn]);
       } else if (!this.get(name).includes(dfn)) {
         this.get(name).push(dfn);
       }
-=======
-export function registerDefinition(dfn, names) {
-  for (const name of names.map(name => name.toLowerCase())) {
-    if (name in definitionMap === false) {
-      definitionMap[name] = [dfn];
-    } else if (!definitionMap[name].includes(dfn)) {
-      definitionMap[name].push(dfn);
->>>>>>> dab9af3d
     }
   }
 
@@ -54,18 +45,9 @@
    * @param {string} [options.parent]
    */
   findDfn(defn, name, { parent = "" } = {}) {
-    return this.tryFindDfn(defn, parent, name);
-  }
-
-  /**
-   * @param {*} defn
-   * @param {string} parent
-   * @param {string} name
-   */
-  tryFindDfn(defn, parent, name) {
     switch (defn.type) {
-      case "attribute":
-        return this.findAttributeDfn(defn, parent, name);
+      case "constructor":
+        return this.findOperationDfn(defn, parent, "constructor");
       case "operation":
         return this.findOperationDfn(defn, parent, name);
       default:
@@ -78,44 +60,13 @@
    * @param {string} parent
    * @param {string} name
    */
-  findAttributeDfn(defn, parent, name) {
-    const asQualifiedName = `${parent}.${name}`;
-    const dfn = this.findNormalDfn(defn, parent, name);
-    if (!dfn) {
-      return;
-    }
-    this.addAlternativeNames(dfn, [asQualifiedName, name]);
-    return dfn;
-  }
-
-  /**
-   * @param {*} defn
-   * @param {string} parent
-   * @param {string} name
-   */
   findOperationDfn(defn, parent, name) {
     // Overloads all have unique names
     if (name.includes("!overload")) {
       return this.findNormalDfn(defn, parent, name);
     }
-    // Allow linking to both "method()" and "method" name.
     const asMethodName = `${name}()`;
-    const asQualifiedName = `${parent}.${name}`;
-    const asFullyQualifiedName = `${asQualifiedName}()`;
-
-    const dfn =
-      this.findNormalDfn(defn, parent, asMethodName) ||
-      this.findNormalDfn(defn, parent, name);
-    if (!dfn) {
-      return;
-    }
-    this.addAlternativeNames(dfn, [
-      asFullyQualifiedName,
-      asQualifiedName,
-      asMethodName,
-      name,
-    ]);
-    return dfn;
+    return this.findNormalDfn(defn, parent, asMethodName, name);
   }
 
   /**
@@ -130,38 +81,70 @@
   }
 
   /**
-   * @param {*} defn
+   * @param {HTMLElement} dfn
+   * @param {string} type
    * @param {string} parent
    * @param {string} name
    */
-  findNormalDfn(defn, parent, name) {
-    let resolvedName =
-      defn.type === "enum-value" && name === "" ? "the-empty-string" : name;
-    let dfnForArray = this.get(resolvedName);
-    let dfns = getDfns(dfnForArray, parent, name, defn.type);
-    // If we haven't found any definitions with explicit [for]
-    // and [title], look for a dotted definition, "parent.name".
-    if (dfns.length === 0 && parent !== "") {
-      resolvedName = `${parent}.${resolvedName}`;
-      dfnForArray = this.get(resolvedName);
-      if (dfnForArray !== undefined && dfnForArray.length === 1) {
-        dfns = dfnForArray;
-        // Found it: register with its local name
-        this.delete(resolvedName);
-        this.registerDefinition(dfns[0], [resolvedName]);
+  addAlternativeNamesByType(dfn, type, parent, name) {
+    const asQualifiedName = `${parent}.${name}`;
+    switch (type) {
+      case "constructor":
+      case "operation": {
+        // Allow linking to both "method()" and "method" name.
+        const asMethodName = `${name}()`;
+        const asFullyQualifiedName = `${asQualifiedName}()`;
+        return this.addAlternativeNames(dfn, [
+          asFullyQualifiedName,
+          asQualifiedName,
+          asMethodName,
+          name,
+        ]);
       }
+      case "attribute":
+        return this.addAlternativeNames(dfn, [asQualifiedName, name]);
     }
-    if (dfns.length > 1) {
-      const msg = `Multiple \`<dfn>\`s for \`${name}\` ${
-        parent ? `in \`${parent}\`` : ""
-      }`;
-      pub("error", msg);
-    }
-    if (dfns.length) {
-      if (name !== resolvedName) {
-        dfns[0].dataset.lt = resolvedName;
+  }
+
+  /**
+   * @param {*} defn
+   * @param {string} parent
+   * @param {string[]} names
+   */
+  findNormalDfn(defn, parent, ...names) {
+    for (const name of names) {
+      let resolvedName =
+        defn.type === "enum-value" && name === ""
+          ? "the-empty-string"
+          : name.toLowerCase();
+      let dfnForArray = this.get(resolvedName);
+      let dfns = getDfns(dfnForArray, parent, name, defn.type);
+      // If we haven't found any definitions with explicit [for]
+      // and [title], look for a dotted definition, "parent.name".
+      if (dfns.length === 0 && parent !== "") {
+        resolvedName = `${parent}.${resolvedName}`;
+        dfnForArray = this.get(resolvedName.toLowerCase());
+        if (dfnForArray !== undefined && dfnForArray.length === 1) {
+          dfns = dfnForArray;
+          // Found it: register with its local name
+          this.delete(resolvedName);
+          this.registerDefinition(dfns[0], [resolvedName]);
+        }
+      } else {
+        resolvedName = name;
       }
-      return dfns[0];
+      if (dfns.length > 1) {
+        const msg = `WebIDL identifier \`${name}\` ${
+          parent ? `for \`${parent}\`` : ""
+        } is defined multiple times`;
+        showInlineError(dfns, msg, "Duplicate definition.");
+      }
+      if (dfns.length) {
+        if (name !== resolvedName) {
+          dfns[0].dataset.lt = resolvedName;
+        }
+        return dfns[0];
+      }
     }
   }
 }
@@ -178,11 +161,15 @@
   }
   // Definitions that have a title and [data-dfn-for] that exactly match the
   // IDL entity:
-  const dfns = dfnForArray.filter(dfn => dfn.dataset.dfnFor === parent);
-  // If this is a top-level entity, and we didn't find anything with
-  // an explicitly empty [for], try <dfn> that inherited a [for].
+  const dfns = dfnForArray.filter(dfn => {
+    /** @type {HTMLElement} */
+    const closestDfnFor = dfn.closest(`[data-dfn-for]`);
+    return closestDfnFor && closestDfnFor.dataset.dfnFor === parent;
+  });
+
   if (dfns.length === 0 && parent === "" && dfnForArray.length === 1) {
-    return dfnForArray;
+    // Make sure the name exactly matches
+    return dfnForArray[0].textContent === originalName ? dfnForArray : [];
   } else if (topLevelEntities.has(type) && dfnForArray.length) {
     const dfn = dfnForArray.find(
       dfn => dfn.textContent.trim() === originalName
