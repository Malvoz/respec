--- conflicted
+++ resolved
@@ -170,12 +170,8 @@
 function renderAttribute(details) {
   const { parent, identifier, renderParent } = details;
   const { identifier: linkFor } = parent || {};
-<<<<<<< HEAD
-  const html = hyperHTML`${renderParent ? "." : ""}<a
+  const element = html`${renderParent ? "." : ""}<a
       data-link-type="idl"
-=======
-  const element = html`${renderParent ? "." : ""}<a
->>>>>>> 33b7ec1d
       data-xref-type="attribute|dict-member"
       data-link-for="${linkFor}"
       data-xref-for="${linkFor}"
@@ -193,17 +189,8 @@
   const { identifier: linkFor } = parent || {};
   const argsText = htmlJoinComma(args, arg => html`<var>${arg}</var>`);
   const searchText = `${identifier}(${args.join(", ")})`;
-<<<<<<< HEAD
-  const html = hyperHTML`${parent && renderParent ? "." : ""}<a
-    data-link-type="idl"
-    data-xref-type="${type}"
-    data-link-for="${linkFor}"
-    data-xref-for="${linkFor}"
-    data-lt="${searchText}"
-    ><code>${identifier}</code></a><code>(${[argsText]})</code>`;
-  return html;
-=======
   const element = html`${parent && renderParent ? "." : ""}<a
+      data-link-type="idl"
       data-xref-type="${type}"
       data-link-for="${linkFor}"
       data-xref-for="${linkFor}"
@@ -211,7 +198,6 @@
       ><code>${identifier}</code></a
     ><code>(${argsText})</code>`;
   return element;
->>>>>>> 33b7ec1d
 }
 
 /**
@@ -223,17 +209,8 @@
 function renderEnum(details) {
   const { identifier, enumValue, parent } = details;
   const forContext = parent ? parent.identifier : identifier;
-<<<<<<< HEAD
-  const html = hyperHTML`"<a
-    data-link-type="idl"
-    data-xref-type="enum-value"
-    data-link-for="${forContext}"
-    data-xref-for="${forContext}"
-    data-lt="${!enumValue ? "the-empty-string" : null}"
-    ><code>${enumValue}</code></a>"`;
-  return html;
-=======
   const element = html`"<a
+      data-link-type="idl"
       data-xref-type="enum-value"
       data-link-for="${forContext}"
       data-xref-for="${forContext}"
@@ -241,7 +218,6 @@
       ><code>${enumValue}</code></a
     >"`;
   return element;
->>>>>>> 33b7ec1d
 }
 
 /**
@@ -251,19 +227,13 @@
  */
 function renderException(details) {
   const { identifier } = details;
-<<<<<<< HEAD
-  const html = hyperHTML`"<a
-    data-link-type="idl"
-    data-cite="WebIDL"
-    data-xref-type="exception"
-    ><code>${identifier}</code></a>"`;
-  return html;
-=======
-  const element = html`"<a data-cite="WebIDL" data-xref-type="exception"
+  const element = html`"<a
+      data-link-type="idl"
+      data-cite="WebIDL"
+      data-xref-type="exception"
       ><code>${identifier}</code></a
     >"`;
   return element;
->>>>>>> 33b7ec1d
 }
 
 /**
@@ -273,19 +243,13 @@
  */
 function renderIdlPrimitiveType(details) {
   const { identifier } = details;
-<<<<<<< HEAD
-  const html = hyperHTML`<a
+  const element = html`<a
     data-link-type="idl"
     data-cite="WebIDL"
     data-xref-type="interface"
-    ><code>${identifier}</code></a>`;
-  return html;
-=======
-  const element = html`<a data-cite="WebIDL" data-xref-type="interface"
     ><code>${identifier}</code></a
   >`;
   return element;
->>>>>>> 33b7ec1d
 }
 
 /**
