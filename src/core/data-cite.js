// @ts-check
/**
 * Module core/data-cite
 *
 * Allows citing other specifications using
 * anchor elements. Simply add "data-cite"
 * and key of specification.
 *
 * This module simply adds the found key
 * to either conf.normativeReferences
 * or to conf.informativeReferences depending on
 * if it starts with a ! or not.
 *
 * Usage:
 * https://github.com/w3c/respec/wiki/data--cite
 */
<<<<<<< HEAD
import { refTypeFromContext, showInlineWarning, wrapInner } from "./utils.js";
import { resolveRef, updateFromNetwork } from "./biblio.js";
import hyperHTML from "../../js/html-template.js";
=======
import { biblio, resolveRef, updateFromNetwork } from "./biblio.js";
import {
  refTypeFromContext,
  showInlineError,
  showInlineWarning,
  wrapInner,
} from "./utils.js";
>>>>>>> c6bf864c
export const name = "core/data-cite";

function requestLookup(conf) {
  const toCiteDetails = citeDetailsConverter(conf);
  return async elem => {
    const originalKey = elem.dataset.cite;
    const { key, frag, path } = toCiteDetails(elem);
    let href = "";
    let title = "";
    // This is just referring to this document
    if (key.toLowerCase() === conf.shortName.toLowerCase()) {
      console.log(
        elem,
        `The reference "${key}" is resolved into the current document per \`conf.shortName\`.`
      );
      href = document.location.href;
    } else {
      // Let's go look it up in spec ref...
      const entry = await resolveRef(key);
      cleanElement(elem);
      if (!entry) {
        showInlineWarning(elem, `Couldn't find a match for "${originalKey}"`);
        return;
      }
      href = entry.href;
      title = entry.title;
    }
    if (path) {
      // See: https://github.com/w3c/respec/issues/1856#issuecomment-429579475
      const relPath = path.startsWith("/") ? `.${path}` : path;
      href = new URL(relPath, href).href;
    }
    if (frag) {
      href = new URL(frag, href).href;
    }
    switch (elem.localName) {
      case "a": {
        if (elem.textContent === "") {
          elem.textContent = title;
        }
        elem.href = href;
        if (!path && !frag) {
          const cite = elem.ownerDocument.createElement("cite");
          elem.replaceWith(cite);
          cite.append(elem);
        }
        break;
      }
      case "dfn": {
        const anchor = document.createElement("a");
        anchor.href = href;
        if (!elem.textContent) {
          anchor.textContent = title;
          elem.append(anchor);
        } else {
          wrapInner(elem, anchor);
        }
        if (!path && !frag) {
          const cite = elem.ownerDocument.createElement("cite");
          cite.append(anchor);
          elem.append(cite);
        }
        if ("export" in elem.dataset) {
          showInlineError(
            elem,
            "Exporting an linked external definition is not allowed. Please remove the `data-export` attribute",
            "Please remove the `data-export` attribute."
          );
          delete elem.dataset.export;
        }
        elem.dataset.noExport = "";
        break;
      }
    }
  };
}

function cleanElement(elem) {
  ["data-cite", "data-cite-frag"]
    .filter(attrName => elem.hasAttribute(attrName))
    .forEach(attrName => elem.removeAttribute(attrName));
}

function makeComponentFinder(component) {
  return key => {
    const position = key.search(component);
    return position !== -1 ? key.substring(position) : "";
  };
}

function citeDetailsConverter(conf) {
  const findFrag = makeComponentFinder("#");
  const findPath = makeComponentFinder("/");
  return function toCiteDetails(elem) {
    const { dataset } = elem;
    const { cite: rawKey, citeFrag, citePath } = dataset;
    // The key is a fragment, resolve using the shortName as key
    if (rawKey.startsWith("#") && !citeFrag) {
      // Closes data-cite not starting with "#"
      const closest = elem.parentElement.closest(
        `[data-cite]:not([data-cite^="#"])`
      );
      const { key: parentKey, isNormative: closestIsNormative } = closest
        ? toCiteDetails(closest)
        : { key: conf.shortName || "", isNormative: false };
      dataset.cite = closestIsNormative ? parentKey : `?${parentKey}`;
      dataset.citeFrag = rawKey.replace("#", ""); // the key is acting as fragment
      return toCiteDetails(elem);
    }
    const frag = citeFrag ? `#${citeFrag}` : findFrag(rawKey);
    const path = citePath || findPath(rawKey).split("#")[0]; // path is always before "#"
    const { type } = refTypeFromContext(rawKey, elem);
    const isNormative = type === "normative";
    // key is before "/" and "#" but after "!" or "?" (e.g., ?key/path#frag)
    const key = rawKey.split(/[/|#]/)[0].substring(/^[?|!]/.test(rawKey));
    const details = { key, isNormative, frag, path };
    return details;
  };
}

/**
 * @param {import("../respec-document.js").RespecDocument} respecDoc
 */
export default async function({ document, configuration: conf }) {
  const toCiteDetails = citeDetailsConverter(conf);
  /** @type {NodeListOf<HTMLElement>} */
  const cites = document.querySelectorAll("dfn[data-cite], a[data-cite]");
  Array.from(cites)
    .filter(el => el.dataset.cite)
    .map(toCiteDetails)
    // it's not the same spec
    .filter(({ key }) => {
      return key.toLowerCase() !== (conf.shortName || "").toLowerCase();
    })
    .forEach(({ isNormative, key }) => {
      if (!isNormative && !conf.normativeReferences.has(key)) {
        conf.informativeReferences.add(key);
        return;
      }
      conf.normativeReferences.add(key);
      conf.informativeReferences.delete(key);
    });
}

/**
 * @param {Document} doc
 * @param {*} conf
 * @param {import("../respec-document.js").RespecDocument["biblio"]} biblio
 */
export async function linkInlineCitations(doc, conf = respecConfig, biblio) {
  const toLookupRequest = requestLookup(conf);
  const elems = [
    ...doc.querySelectorAll(
      "dfn[data-cite]:not([data-cite='']), a[data-cite]:not([data-cite=''])"
    ),
  ];
  const citeConverter = citeDetailsConverter(conf);

  const promisesForMissingEntries = elems
    .map(citeConverter)
    .map(async entry => {
      const result = await resolveRef(entry);
      return { entry, result };
    });
  const bibEntries = await Promise.all(promisesForMissingEntries);

  const missingBibEntries = bibEntries
    .filter(({ result }) => result === null)
    .map(({ entry: { key } }) => key);

  // we now go to network to fetch missing entries
  const newEntries = await updateFromNetwork(missingBibEntries);
  if (newEntries) Object.assign(biblio, newEntries);

  const lookupRequests = [...new Set(elems)].map(toLookupRequest);
  return await Promise.all(lookupRequests);
}<|MERGE_RESOLUTION|>--- conflicted
+++ resolved
@@ -14,19 +14,13 @@
  * Usage:
  * https://github.com/w3c/respec/wiki/data--cite
  */
-<<<<<<< HEAD
-import { refTypeFromContext, showInlineWarning, wrapInner } from "./utils.js";
-import { resolveRef, updateFromNetwork } from "./biblio.js";
-import hyperHTML from "../../js/html-template.js";
-=======
-import { biblio, resolveRef, updateFromNetwork } from "./biblio.js";
 import {
   refTypeFromContext,
   showInlineError,
   showInlineWarning,
   wrapInner,
 } from "./utils.js";
->>>>>>> c6bf864c
+import { resolveRef, updateFromNetwork } from "./biblio.js";
 export const name = "core/data-cite";
 
 function requestLookup(conf) {
