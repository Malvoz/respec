interface Element {
  /*
   * This signature helps JSDoc to assert types in a separate line:
   * / @type {HTMLElement} /
   * const parent = child.closest(selector);
   *
   * Rather than:
   * const parent = / @type {HTMLElement} / (child.closest(selector));
   */
  closest<T extends Element>(selector: string): T | null;
}

declare module "text!*" {
  const value: string;
  export default value;
}

declare var respecConfig: any;
interface Window {
  respecVersion: string;
<<<<<<< HEAD
  respecConfig: any;
  respecDoc: any;

  NodeFilter: typeof NodeFilter;
  XMLSerializer: typeof XMLSerializer
=======
  respecUI: {
    show(): void;
    hide(): void;
    enable(): void;
    addCommand(
      label: string,
      handler: () => void,
      keyShort?: string,
      icon?: string
    ): any;
    error(msg: string): void;
    warning(msg: string): void;
    closeModal(owner?: Element): void;
    freshModal(title: string, content: string, currentOwner: Element): void;
  };
  require?: {
    (deps: string[], callback: (...modules: any[]) => void): void;
    modules: { [dep: string]: any };
  };
  $: JQueryStatic;
  jQuery: JQueryStatic;
>>>>>>> bc5abb63
}

interface Document {
  respecIsReady: Promise<void>;
  createNodeIterator<T>(
    root: Node,
    whatToShow?: number,
    filter?: (node: T) => number | null
  ): NodeIterator<T>;
  createTreeWalker<T>(
    root: Node,
    whatToShow?: number,
    filter?: (node: T) => boolean | null
  ): TreeWalker<T>;
}

interface NodeIterator<T extends Node> {}
interface TreeWalker<T extends Node> {}

interface Node {
  cloneNode<T extends Node = this>(deep?: boolean): T;
}

declare function fetch(input: URL, init?: RequestInit): Promise<Response>;

<<<<<<< HEAD
type PromiseParameter<T> = T extends Promise<infer X> ? X : null;
=======
declare namespace Intl {
  class ListFormat {
    constructor(
      locales?: string | string[],
      options?: {
        localeMatcher?: "lookup" | "best fit";
        style: "long" | "narrow";
        type: "conjunction" | "disjunction" | "unit";
      }
    );

    format(items: Iterable<string>): string;
  }
}

interface JQuery {
  renameElement(name: string): JQuery<any>;
  getDfnTitles(): string[];
  linkTargets(): import("./core/utils").LinkTarget[];
  makeID(pfx?: string, txt?: string, noLC?: boolean): string;
  allTextNodes(exclusions: string[]): Text[];
}
>>>>>>> bc5abb63

module "core/xref" {
  export interface RequestEntry {
    term: string;
    id: string;
    types: string[];
    specs?: string[][];
    for?: string;
  }

  export interface SearchResultEntry {
    uri: string;
    shortname: string;
    spec: string;
    type: string;
    normative: boolean;
    for?: string[];
  }

  export interface Response {
    result: {
      [id: string]: SearchResultEntry[];
    };
    query?: RequestEntry[];
  }
}<|MERGE_RESOLUTION|>--- conflicted
+++ resolved
@@ -18,13 +18,8 @@
 declare var respecConfig: any;
 interface Window {
   respecVersion: string;
-<<<<<<< HEAD
   respecConfig: any;
   respecDoc: any;
-
-  NodeFilter: typeof NodeFilter;
-  XMLSerializer: typeof XMLSerializer
-=======
   respecUI: {
     show(): void;
     hide(): void;
@@ -46,7 +41,9 @@
   };
   $: JQueryStatic;
   jQuery: JQueryStatic;
->>>>>>> bc5abb63
+
+  NodeFilter: typeof NodeFilter;
+  XMLSerializer: typeof XMLSerializer
 }
 
 interface Document {
@@ -72,9 +69,8 @@
 
 declare function fetch(input: URL, init?: RequestInit): Promise<Response>;
 
-<<<<<<< HEAD
 type PromiseParameter<T> = T extends Promise<infer X> ? X : null;
-=======
+
 declare namespace Intl {
   class ListFormat {
     constructor(
@@ -97,7 +93,6 @@
   makeID(pfx?: string, txt?: string, noLC?: boolean): string;
   allTextNodes(exclusions: string[]): Text[];
 }
->>>>>>> bc5abb63
 
 module "core/xref" {
   export interface RequestEntry {
