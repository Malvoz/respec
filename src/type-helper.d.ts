interface Element {
  /*
   * This signature helps JSDoc to assert types in a separate line:
   * / @type {HTMLElement} /
   * const parent = child.closest(selector);
   * 
   * Rather than:
   * const parent = / @type {HTMLElement} / (child.closest(selector));
   */
  closest<T extends Element>(selector: string): T | null;
}

declare module "text!*" {
  const value: string;
  export default value;
}

declare var respecConfig: any;
interface Window {
  respecVersion: string;
  respecConfig: any;

  NodeFilter: typeof NodeFilter;
  XMLSerializer: typeof XMLSerializer
}

interface Document {
  respecIsReady: boolean;
  createNodeIterator<T>(root: Node, whatToShow?: number, filter?: (node: T) => number | null): NodeIterator<T>;
  createTreeWalker<T>(root: Node, whatToShow?: number, filter?: (node: T) => boolean | null): TreeWalker<T>;
}

interface NodeIterator<T extends Node> {}
interface TreeWalker<T extends Node> {}

interface Node {
  cloneNode<T extends Node = this>(deep?: boolean): T;
}

declare function fetch(input: URL, init?: RequestInit): Promise<Response>;

<<<<<<< HEAD
type PromiseParameter<T> = T extends Promise<infer X> ? X : null;
=======
module "core/xref" {
  export interface RequestEntry {
    term: string;
    id: string;
    types: string[];
    specs?: string[];
    for?: string;
  }

  export interface SearchResultEntry {
    uri: string;
    shortname: string;
    spec: string;
    type: string;
    normative: boolean;
    for?: string[];
  }

  export interface Response {
    result: {
      [id: string]: SearchResultEntry[];
    };
    query?: RequestEntry[];
  }
}
>>>>>>> 542790a5
<|MERGE_RESOLUTION|>--- conflicted
+++ resolved
@@ -39,9 +39,8 @@
 
 declare function fetch(input: URL, init?: RequestInit): Promise<Response>;
 
-<<<<<<< HEAD
 type PromiseParameter<T> = T extends Promise<infer X> ? X : null;
-=======
+
 module "core/xref" {
   export interface RequestEntry {
     term: string;
@@ -66,5 +65,4 @@
     };
     query?: RequestEntry[];
   }
-}
->>>>>>> 542790a5
+}