// Module w3c/seo
// Manages SEO information for documents
// e.g. set the canonical URL for the document if configured
import { pub } from "../core/pubsubhub.js";
export const name = "w3c/seo";
<<<<<<< HEAD

/**
 * @param {import("../respec-document.js").RespecDocument} respecDoc
 */
export default function({ document, configuration: conf, biblio }) {
=======
export function run(conf) {
  // Don't include a canonical URL for documents
  // that haven't been published.
  if (!conf.canonicalURI) {
    switch (conf.specStatus) {
      case "CG-DRAFT":
      case "BG-DRAFT":
      case "unofficial":
        return;
    }
  }
>>>>>>> dab9af3d
  const trLatestUri = conf.shortName
    ? `https://www.w3.org/TR/${conf.shortName}/`
    : null;
  switch (conf.canonicalURI) {
    case "edDraft":
      if (conf.edDraftURI) {
        conf.canonicalURI = new URL(
          conf.edDraftURI,
          document.location.href
        ).href;
      } else {
        pub(
          "warn",
          "Canonical URI set to edDraft, " +
            "but no edDraftURI is set in configuration"
        );
        conf.canonicalURI = null;
      }
      break;
    case "TR":
      if (trLatestUri) {
        conf.canonicalURI = trLatestUri;
      } else {
        pub(
          "warn",
          "Canonical URI set to TR, but " +
            "no shortName is set in configuration"
        );
        conf.canonicalURI = null;
      }
      break;
    default:
      if (conf.canonicalURI) {
        try {
          conf.canonicalURI = new URL(
            conf.canonicalURI,
            document.location.href
          ).href;
        } catch (err) {
          pub("warn", `CanonicalURI is an invalid URL: ${err.message}`);
          conf.canonicalURI = null;
        }
      } else if (trLatestUri) {
        conf.canonicalURI = trLatestUri;
      }
  }
  if (conf.canonicalURI) {
    const linkElem = document.createElement("link");
    linkElem.setAttribute("rel", "canonical");
    linkElem.setAttribute("href", conf.canonicalURI);
    document.head.appendChild(linkElem);
  }
  if (conf.doJsonLd) {
    addJSONLDInfo(conf, document, biblio);
  }
}

async function addJSONLDInfo(conf, doc, biblio) {
  await doc.respecIsReady;
  // Content for JSON
  const type = ["TechArticle"];
  if (conf.rdfStatus) type.push(conf.rdfStatus);

  const jsonld = {
    "@context": [
      "http://schema.org",
      {
        "@vocab": "http://schema.org/",
        "@language": doc.documentElement.lang || "en",
        w3p: "http://www.w3.org/2001/02pd/rec54#",
        foaf: "http://xmlns.com/foaf/0.1/",
        datePublished: { "@type": "http://www.w3.org/2001/XMLSchema#date" },
        inLanguage: { "@language": null },
        isBasedOn: { "@type": "@id" },
        license: { "@type": "@id" },
      },
    ],
    id: conf.canonicalURI || conf.thisVersion,
    type,
    name: conf.title,
    inLanguage: doc.documentElement.lang || "en",
    license: conf.licenseInfo.url,
    datePublished: conf.dashDate,
    /**
     * @type {{ name: string, url: string }[]}
     */
    copyrightHolder: {
      name: "World Wide Web Consortium",
      url: "https://www.w3.org/",
    },
    discussionUrl: conf.issueBase,
    alternativeHeadline: conf.subtitle,
    isBasedOn: conf.prevVersion,
  };

  // add any additional copyright holders
  if (conf.additionalCopyrightHolders) {
    const addl = Array.isArray(conf.additionalCopyrightHolders)
      ? conf.additionalCopyrightHolders
      : [conf.additionalCopyrightHolders];
    jsonld.copyrightHolder = [
      jsonld.copyrightHolder,
      ...addl.map(h => ({ name: h })),
    ];
  }

  // description from meta description
  const description = doc.head.querySelector("meta[name=description]");
  if (description) {
    jsonld.description = description.content;
  }

  // Editors
  if (conf.editors) {
    jsonld.editor = conf.editors.map(addPerson);
  }
  if (conf.authors) {
    jsonld.contributor = conf.authors.map(addPerson);
  }

  // normative and informative references
  jsonld.citation = [...conf.normativeReferences, ...conf.informativeReferences]
    .map(ref => biblio.map[ref])
    .filter(ref => typeof ref === "object")
    .map(addRef);

  const script = doc.createElement("script");
  script.type = "application/ld+json";
  script.textContent = JSON.stringify(jsonld, null, 2);
  doc.head.appendChild(script);
}

/**
 * Turn editors and authors into a list of JSON-LD relationships
 */
function addPerson({ name, url, mailto, company, companyURL }) {
  const ed = {
    type: "Person",
    name,
    url,
    "foaf:mbox": mailto,
  };
  if (company || companyURL) {
    ed.worksFor = {
      name: company,
      url: companyURL,
    };
  }
  return ed;
}

/**
 * Create a reference URL from the ref
 */
function addRef(ref) {
  const { href: id, title: name, href: url } = ref;
  return {
    id,
    type: "TechArticle",
    name,
    url,
  };
}<|MERGE_RESOLUTION|>--- conflicted
+++ resolved
@@ -3,14 +3,11 @@
 // e.g. set the canonical URL for the document if configured
 import { pub } from "../core/pubsubhub.js";
 export const name = "w3c/seo";
-<<<<<<< HEAD
 
 /**
  * @param {import("../respec-document.js").RespecDocument} respecDoc
  */
 export default function({ document, configuration: conf, biblio }) {
-=======
-export function run(conf) {
   // Don't include a canonical URL for documents
   // that haven't been published.
   if (!conf.canonicalURI) {
@@ -21,7 +18,6 @@
         return;
     }
   }
->>>>>>> dab9af3d
   const trLatestUri = conf.shortName
     ? `https://www.w3.org/TR/${conf.shortName}/`
     : null;
