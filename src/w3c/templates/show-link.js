--- conflicted
+++ resolved
@@ -1,12 +1,6 @@
-<<<<<<< HEAD
-import html from "../../../js/html-template";
-import { pub } from "../../core/pubsubhub";
-=======
 // @ts-check
-import hyperHTML from "hyperhtml";
+import html from "../../../js/html-template.js";
 import { pub } from "../../core/pubsubhub.js";
-const html = hyperHTML;
->>>>>>> 3cf9db46
 
 export default link => {
   if (!link.key) {
