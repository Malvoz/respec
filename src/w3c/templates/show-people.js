// @ts-check
<<<<<<< HEAD
import { humanDate, showInlineError, toShortIsoDate } from "../../core/utils";
import html from "../../../js/html-template.js";
=======
import {
  humanDate,
  showInlineError,
  toShortIsoDate,
} from "../../core/utils.js";
import { lang as defaultLang } from "../../core/l10n.js";
import { hyperHTML as html } from "../../core/import-maps.js";
>>>>>>> 24a54cad

const localizationStrings = {
  en: {
    until: "Until",
  },
  es: {
    until: "Hasta",
  },
};

export default (items = [], document, lang) => {
  const l10n = localizationStrings[lang];
  return items.map(getItem);

  function getItem(p) {
    const personName = [p.name]; // treated as opt-in HTML by hyperHTML
    const company = [p.company];
    const editorid = p.w3cid ? parseInt(p.w3cid, 10) : null;
    /** @type {HTMLElement} */
    const dd = html`
      <dd class="p-author h-card vcard" data-editor-id="${editorid}"></dd>
    `;
    /** @type {(string | Node)[]} */
    const contents = [];
    if (p.mailto) {
      contents.push(html`
        <a class="ed_mailto u-email email p-name" href="${`mailto:${p.mailto}`}"
          >${personName}</a
        >
      `);
    } else if (p.url) {
      contents.push(html`
        <a class="u-url url p-name fn" href="${p.url}">${personName}</a>
      `);
    } else {
      contents.push(
        html`
          <span class="p-name fn">${personName}</span>
        `
      );
    }
    if (p.orcid) {
      contents.push(
        html`
          <a class="p-name orcid" href="${p.orcid}"
            ><svg
              width="16"
              height="16"
              xmlns="http://www.w3.org/2000/svg"
              viewBox="0 0 256 256"
            >
              <style>
                .st1 {
                  fill: #fff;
                }
              </style>
              <path
                d="M256 128c0 70.7-57.3 128-128 128S0 198.7 0 128 57.3 0 128 0s128 57.3 128 128z"
                fill="#a6ce39"
              />
              <path
                class="st1"
                d="M86.3 186.2H70.9V79.1h15.4v107.1zM108.9 79.1h41.6c39.6 0 57 28.3 57 53.6 0 27.5-21.5 53.6-56.8 53.6h-41.8V79.1zm15.4 93.3h24.5c34.9 0 42.9-26.5 42.9-39.7C191.7 111.2 178 93 148 93h-23.7v79.4zM88.7 56.8c0 5.5-4.5 10.1-10.1 10.1s-10.1-4.6-10.1-10.1c0-5.6 4.5-10.1 10.1-10.1s10.1 4.6 10.1 10.1z"
              />
            </svg>
          </a>
        `
      );
    }
    if (p.company) {
      if (p.companyURL) {
        contents.push(
          html`
            (<a class="p-org org h-org h-card" href="${p.companyURL}"
              >${company}</a
            >)
          `
        );
      } else {
        contents.push(
          html`
            (${company})
          `
        );
      }
    }
    if (p.note) contents.push(` (${p.note})`);
    if (p.extras) {
      const results = p.extras
        // Remove empty names
        .filter(extra => extra.name && extra.name.trim())
        // Convert to HTML
        .map(getExtra);
      for (const result of results) {
        contents.push(", ", result);
      }
    }
    if (p.retiredDate) {
      const retiredDate = new Date(p.retiredDate);
      const isValidDate = retiredDate.toString() !== "Invalid Date";
      const timeElem = document.createElement("time");
      timeElem.textContent = isValidDate
        ? humanDate(retiredDate, lang)
        : "Invalid Date"; // todo: Localise invalid date
      if (!isValidDate) {
        showInlineError(
          timeElem,
          "The date is invalid. The expected format is YYYY-MM-DD.",
          "Invalid date"
        );
      }
      timeElem.dateTime = toShortIsoDate(retiredDate);
      contents.push(
        html`
          - ${l10n.until.concat(" ")}${[timeElem]}
        `
      );
    }

    dd.append(...contents);
    return dd;
  }

  function getExtra(extra) {
    const span = html`
      <span class="${extra.class || null}"></span>
    `;
    let textContainer = span;
    if (extra.href) {
      textContainer = html`
        <a href="${extra.href}"></a>
      `;
      span.appendChild(textContainer);
    }
    textContainer.textContent = extra.name;
    return span;
  }
};<|MERGE_RESOLUTION|>--- conflicted
+++ resolved
@@ -1,16 +1,10 @@
 // @ts-check
-<<<<<<< HEAD
-import { humanDate, showInlineError, toShortIsoDate } from "../../core/utils";
-import html from "../../../js/html-template.js";
-=======
 import {
   humanDate,
   showInlineError,
   toShortIsoDate,
 } from "../../core/utils.js";
-import { lang as defaultLang } from "../../core/l10n.js";
-import { hyperHTML as html } from "../../core/import-maps.js";
->>>>>>> 24a54cad
+import html from "../../../js/html-template.js";
 
 const localizationStrings = {
   en: {
