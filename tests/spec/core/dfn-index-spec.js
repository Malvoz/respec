--- conflicted
+++ resolved
@@ -261,10 +261,6 @@
         "WEBIDL",
       ]);
 
-<<<<<<< HEAD
-      expect(index.querySelectorAll("ul.index .index-term").length).toBe(22);
-=======
->>>>>>> 92bdc7e8
       const termsInDom = [...bySpecs[0].querySelectorAll("li")];
       expect(termsInDom.length).toBe(4);
     });
