--- conflicted
+++ resolved
@@ -142,21 +142,13 @@
       },
       devtool: "source-map",
       plugins: [
-<<<<<<< HEAD
-        // prevents generating empty 1.respec-w3c-common.js
-=======
         // prevents generating 1.respec-w3c-common.js for dynamic imports
->>>>>>> f05ad790
         new webpack.optimize.LimitChunkCountPlugin({
           maxChunks: 1,
         }),
         new webpack.IgnorePlugin({
-<<<<<<< HEAD
-          resourceRegExp: /^\.\/asset-loader.js$|^jsdom$|^viperhtml$/,
-=======
-          // TODO: Remove this when browsers support import-maps
-          resourceRegExp: /idb\/build/,
->>>>>>> f05ad790
+          // TODO: Remove package names when browsers support import-maps
+          resourceRegExp: /^\.\/asset-loader.js$|^jsdom$|^viperhtml$|idb\/build/,
         }),
       ],
     };
