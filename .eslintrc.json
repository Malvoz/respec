--- conflicted
+++ resolved
@@ -8,10 +8,7 @@
     "worker": true
   },
   "extends": ["eslint:recommended", "plugin:prettier/recommended"],
-<<<<<<< HEAD
-=======
   // TODO: Remove this when https://github.com/eslint/eslint/issues/11803 gets a fix
->>>>>>> f05ad790
   "parser": "babel-eslint",
   "parserOptions": {
     "sourceType": "module",
